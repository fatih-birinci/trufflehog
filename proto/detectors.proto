--- conflicted
+++ resolved
@@ -905,13 +905,10 @@
   MongoDB = 895;
   NGC = 896;
   DigitalOceanV2 = 897;
-<<<<<<< HEAD
-  Shopify = 898;
-=======
   SQLServer = 898;
   FTP = 899;
   Redis = 900;
->>>>>>> ab54ec40
+  Shopify = 902;
 }
 
 message Result {
