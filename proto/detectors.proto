--- conflicted
+++ resolved
@@ -991,11 +991,8 @@
   AzureSQL = 979;
   FlyIO = 980;
   BuiltWith = 981;
-<<<<<<< HEAD
-  GCPApplicationDefaultCredentials = 982;
-=======
   JupiterOne = 982;
->>>>>>> 1c727b66
+  GCPApplicationDefaultCredentials = 983;
 }
 
 message Result {
