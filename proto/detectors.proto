syntax = "proto3";

package detectors;

option go_package = "github.com/trufflesecurity/trufflehog/v3/pkg/pb/detectorspb";

enum DecoderType {
  UNKNOWN = 0;
  PLAIN = 1;
  BASE64 = 2;
  UTF16 = 3;
}

enum DetectorType {
  Alibaba = 0;
  AMQP = 1;
  AWS = 2;
  Azure = 3;
  Circle = 4;
  Coinbase = 5;
  GCP = 6;
  Generic = 7;
  Github = 8;
  Gitlab = 9;
  JDBC = 10;
  RazorPay = 11;
  SendGrid = 12;
  Slack = 13;
  Square = 14;
  PrivateKey = 15;
  Stripe = 16;
  URI = 17;
  Dropbox = 18;
  Heroku = 19;
  Mailchimp = 20;
  Okta = 21;
  OneLogin = 22;
  PivotalTracker = 23;
  SquareApp = 25;
  Twilio = 26;
  Test = 27;
  TravisCI = 29;
  SlackWebhook = 30;
  PaypalOauth = 31;
  PagerDutyApiKey = 32;
  Firebase = 33;
  Mailgun = 34;
  HubSpot = 35;
  GitHubApp = 36;
  CircleCI = 37;
  WpEngine = 38;
  DatadogToken = 39;
  FacebookOAuth = 40;
  AsanaPersonalAccessToken = 41;
  AmplitudeApiKey = 42;
  BitLyAccessToken = 43;
  CalendlyApiKey = 44;
  ZapierWebhook = 45;
  YoutubeApiKey = 46;
  SalesforceOauth2 = 47;
  TwitterApiSecret = 48;
  NpmToken = 49;
  NewRelicPersonalApiKey = 50;
  AirtableApiKey = 51;
  AkamaiToken = 52;
  AmazonMWS = 53;
  KubeConfig = 54;
  Auth0oauth = 55;
  Bitfinex = 56;
  Clarifai = 57;
  CloudflareGlobalApiKey = 58;
  CloudflareCaKey = 59;
  Confluent = 60;
  ContentfulDelivery = 61; // Didn't do
  DatabricksToken = 62;
  DigitalOceanSpaces = 63; // Didn't do
  DigitalOceanToken = 64;
  DiscordBotToken = 65;
  DiscordWebhook = 66;
  EtsyApiKey = 67;
  FastlyPersonalToken = 68;
  GoogleOauth2 = 69;
  ReCAPTCHA = 70; // Didn't do
  GoogleApiKey = 71; // Didn't do
  Hunter = 72;
  IbmCloudUserKey = 73;
  Netlify = 74;
  Vonage = 75;
  EquinixOauth = 76;
  Paystack = 77;
  PlaidToken = 78;
  PlaidKey = 79;
  Plivo = 80;
  Postmark = 81;
  PubNubPublishKey = 82;
  PubNubSubscriptionKey = 83;
  PusherChannelKey = 84;
  ScalewayKey = 85;
  SendinBlueV2 = 86;
  SentryToken = 87;
  ShodanKey = 88;
  SnykKey = 89;
  SpotifyKey = 90;
  TelegramBotToken = 91;
  TencentCloudKey = 92;
  TerraformCloudPersonalToken = 93;
  TrelloApiKey = 94;
  ZendeskApi = 95;
  MaxMindLicense = 96;
  AirtableMetadataApiKey = 97;
  AsanaOauth = 98;
  RapidApi = 99;
  CloudflareApiToken = 100;
  Webex = 101;
  FirebaseCloudMessaging = 102;
  ContentfulPersonalAccessToken = 103;
  MapBox = 104;
  MailJetBasicAuth = 105;
  MailJetSMS = 106;
  HubSpotApiKey = 107;
  HubSpotOauth = 108;
  SslMate = 109;
  Auth0ManagementApiToken = 110;
  MessageBird = 111;
  ElasticEmail = 112;
  FigmaPersonalAccessToken = 113;
  MicrosoftTeamsWebhook = 114;
  GitHubOld = 115;
  VultrApiKey = 116;
  Pepipost = 117;
  Postman = 118;
  CloudsightKey = 119;
  JiraToken = 120;
  NexmoApiKey = 121;
  SegmentApiKey = 122;
  SumoLogicKey = 123;
  PushBulletApiKey = 124;
  AirbrakeProjectKey = 125;
  AirbrakeUserKey = 126;
  PendoIntegrationKey = 127;
  SplunkOberservabilityToken  = 128;
  LokaliseToken = 129;
  Calendarific = 130;
  Jumpcloud = 131;
  IpStack = 133;
  Notion = 134;
  DroneCI = 135;
  AdobeIO = 136;
  TwelveData = 137;
  D7Network = 138;
  ScrapingBee = 139;
  KeenIO = 140;
  Wakatime = 141;
  Buildkite = 142;
  Verimail = 143;
  Zerobounce = 144;
  Mailboxlayer = 145;
  Fastspring = 146;
  Paddle = 147;
  Sellfy = 148;
  FixerIO = 149;
  ButterCMS = 150;
  Taxjar = 151;
  Avalara = 152;
  Helpscout = 153;
  ElasticPath = 154;
  Zeplin = 155;
  Intercom = 156;
  Mailmodo = 157;
  CannyIo = 158;
  Pipedrive = 159;
  Vercel = 160;
  PosthogApp = 161;
  SinchMessage = 162;
  Ayrshare = 163;
  HelpCrunch = 164;
  LiveAgent = 165;
  Beamer = 166;
  WeChatAppKey = 167;
  LineMessaging = 168;
  UberServerToken = 169;
  AlgoliaAdminKey = 170;
  FullContact = 171;
  Mandrill = 172;
  Flutterwave = 173;
  MattermostPersonalToken = 174;
  Cloudant = 175;
  LineNotify = 176;
  LinearAPI = 177;
  Ubidots = 178;
  Anypoint = 179;
  Dwolla = 180;
  ArtifactoryAccessToken = 181;
  Surge = 182;
  Sparkpost = 183;
  GoCardless = 184;
  Codacy = 185;
  Kraken = 186;
  Checkout = 187;
  Kairos = 188;
  ClockworkSMS = 189;
  Atlassian = 190;
  LaunchDarkly = 191;
  Coveralls = 192;
  Linode = 193;
  WePay = 194;
  PlanetScale = 195;
  Doppler = 196;
  Agora = 197;
  Samsara = 198;
  FrameIO = 199;
  RubyGems = 200;
  OpenAI = 201;
  SurveySparrow = 202;
  Simvoly = 203;
  Survicate = 204;
  Omnisend = 205;
  Groovehq = 206;
  Newsapi = 207;
  Chatbot = 208;
  ClickSendsms = 209;
  Getgist = 210;
  CustomerIO = 211;
  ApiDeck = 212;
  Nftport = 213;
  Copper = 214;
  Close = 215;
  Myfreshworks = 216;
  Salesflare = 217;
  Webflow = 218;
  Duda = 219;
  Yext = 220;
  ContentStack = 221;
  Storyblok = 222;
  GraphCMS = 223;
  Checkmarket = 224;
  Convertkit = 225;
  CustomerGuru = 226;
  Kaleyra = 227;
  Mailerlite = 228;
  Qualaroo = 229;
  SatismeterProjectkey = 230;
  SatismeterWritekey = 231;
  Simplesat = 232;
  SurveyAnyplace = 233;
  SurveyBot = 234;
  Webengage = 235;
  ZonkaFeedback = 236;
  Delighted = 237;
  Feedier = 238;
  Abbysale = 239;
  Magnetic = 240;
  Nytimes = 241;
  Polygon = 242;
  Powrbot = 243;
  ProspectIO = 244 [deprecated = true];
  Skrappio = 245;
  Monday = 246;
  Smartsheets = 247;
  Wrike = 248;
  Float = 249;
  Imagekit = 250;
  Integromat = 251;
  Salesblink = 252;
  Bored = 253;
  Campayn = 254;
  Clinchpad = 255;
  CompanyHub = 256;
  Debounce = 257;
  Dyspatch = 258;
  Guardianapi = 259;
  Harvest = 260;
  Moosend = 261;
  OpenWeather = 262;
  Siteleaf = 263;
  Squarespace = 264;
  FlowFlu = 265;
  Nimble = 266;
  LessAnnoyingCRM = 267;
  Nethunt = 268;
  Apptivo = 269;
  CapsuleCRM = 270;
  Insightly = 271;
  Kylas = 272;
  OnepageCRM = 273;
  User = 274;
  ProspectCRM = 275;
  ReallySimpleSystems = 276;
  Airship = 277;
  Artsy = 278;
  Yandex = 279;
  Clockify = 280;
  Dnscheck = 281;
  EasyInsight = 282;
  Ethplorer = 283;
  Everhour = 284;
  Fulcrum = 285;
  GeoIpifi = 286;
  Jotform = 287;
  Refiner = 288;
  Timezoneapi = 289;
  TogglTrack = 290;
  Vpnapi = 291;
  Workstack = 292;
  Apollo = 293;
  Eversign = 294;
  Juro = 295;
  KarmaCRM = 296;
  Metrilo = 297;
  Pandadoc = 298;
  RevampCRM = 299;
  Salescookie = 300;
  Alconost = 301;
  Blogger = 302;
  Accuweather = 303;
  Opengraphr = 304;
  Rawg = 305;
  Riotgames = 306;
  RoninApp = 307;
  Stormglass = 308;
  Tomtom = 309;
  Twitch = 310;
  Documo = 311;
  Cloudways = 312;
  Veevavault = 313;
  KiteConnect = 314;
  ShopeeOpenPlatform = 315;
  TeamViewer = 316;
  Bulbul = 317;
  CentralStationCRM = 318;
  Teamgate = 319;
  Axonaut = 320;
  Tyntec = 321;
  Appcues = 322;
  Autoklose = 323;
  Cloudplan = 324;
  Dotmailer = 325;
  GetEmail = 326;
  GetEmails = 327;
  Kontent = 328;
  Leadfeeder = 329;
  Raven = 330;
  RocketReach = 331;
  Uplead = 332;
  Brandfetch = 333;
  Clearbit = 334;
  Crowdin = 335;
  Mapquest = 336;
  Noticeable = 337;
  Onbuka = 338;
  Todoist = 339;
  Storychief = 340;
  LinkedIn = 341;
  YouSign = 342;
  Docker = 343;
  Telesign = 344;
  Spoonacular = 345;
  Aerisweather = 346;
  Alphavantage = 347;
  Imgur = 348;
  Imagga = 349;
  SMSApi = 350;
  Distribusion = 351;
  Blablabus = 352 [deprecated = true];
  WordsApi = 353;
  Currencylayer = 354;
  Html2Pdf = 355;
  IPGeolocation = 356;
  Owlbot = 357;
  Cloudmersive = 358;
  Dynalist = 359;
  ExchangeRateAPI = 360;
  HolidayAPI = 361;
  Ipapi = 362;
  Marketstack = 363;
  Nutritionix = 364;
  Swell = 365;
  ClickupPersonalToken = 366;
  Nitro = 367;
  Rev = 368;
  RunRunIt = 369;
  Typeform = 370;
  Mixpanel = 371;
  Tradier = 372;
  Verifier = 373;
  Vouchery = 374;
  Alegra = 375;
  Audd = 376;
  Baremetrics = 377;
  Coinlib = 378;
  ExchangeRatesAPI = 379;
  CurrencyScoop = 380;
  FXMarket = 381;
  CurrencyCloud = 382;
  GetGeoAPI = 383;
  Abstract = 384;
  Billomat = 385;
  Dovico = 386;
  Bitbar = 387;
  Bugsnag = 388;
  AssemblyAI = 389;
  AdafruitIO = 390;
  Apify = 391;
  CoinGecko = 392;
  CryptoCompare = 393;
  Fullstory = 394;
  HelloSign = 395;
  Loyverse = 396;
  NetCore = 397;
  SauceLabs = 398;
  AlienVault = 399;
  Apiflash = 401;
  Coinlayer = 402;
  CurrentsAPI = 403;
  DataGov = 404;
  Enigma = 405;
  FinancialModelingPrep = 406;
  Geocodio = 407;
  HereAPI = 408;
  Macaddress = 409;
  OOPSpam = 410;
  ProtocolsIO = 411;
  ScraperAPI = 412;
  SecurityTrails = 413;
  TomorrowIO = 414;
  WorldCoinIndex = 415;
  FacePlusPlus = 416;
  Voicegain = 417;
  Deepgram = 418;
  VisualCrossing = 419;
  Finnhub = 420;
  Tiingo = 421;
  RingCentral = 422;
  Finage = 423;
  Edamam = 424;
  HypeAuditor = 425;
  Gengo = 426;
  Front = 427;
  Fleetbase = 428;
  Bubble = 429;
  Bannerbear = 430;
  Adzuna = 431;
  BitcoinAverage = 432;
  CommerceJS = 433;
  DetectLanguage = 434;
  FakeJSON = 435 [deprecated = true];
  Graphhopper = 436;
  Lexigram = 437;
  LinkPreview = 438;
  Numverify = 439;
  ProxyCrawl = 440;
  ZipCodeAPI = 441;
  Cometchat = 442;
  Keygen = 443;
  Mixcloud = 444;
  TatumIO = 445;
  Tmetric = 446;
  Lastfm = 447;
  Browshot = 448;
  JSONbin = 449;
  LocationIQ = 450;
  ScreenshotAPI = 451;
  WeatherStack = 452;
  Amadeus = 453;
  FourSquare = 454;
  Flickr = 455;
  ClickHelp = 456;
  Ambee = 457;
  Api2Cart = 458;
  Hypertrack = 459;
  KakaoTalk = 460;
  RiteKit = 461;
  Shutterstock = 462;
  Text2Data = 463;
  YouNeedABudget = 464;
  Cricket = 465;
  Filestack = 466;
  Gyazo = 467;
  Mavenlink = 468;
  Sheety = 469;
  Sportsmonk = 470;
  Stockdata = 471;
  Unsplash = 472;
  Allsports = 473;
  CalorieNinja = 474;
  WalkScore = 475;
  Strava = 476;
  Cicero = 477;
  IPQuality = 478;
  ParallelDots = 479;
  Roaring = 480;
  Mailsac = 481;
  Whoxy = 482;
  WorldWeather = 483;
  ApiFonica = 484;
  Aylien = 485;
  Geocode = 486;
  IconFinder = 487;
  Ipify = 488;
  LanguageLayer = 489;
  Lob = 490;
  OnWaterIO = 491;
  Pastebin = 492;
  PdfLayer = 493;
  Pixabay = 494;
  ReadMe = 495;
  VatLayer = 496;
  VirusTotal = 497;
  AirVisual = 498;
  Currencyfreaks = 499;
  Duffel = 500;
  FlatIO = 501;
  M3o = 502;
  Mesibo = 503;
  Openuv = 504;
  Snipcart = 505;
  Besttime = 506;
  Happyscribe = 507;
  Humanity = 508;
  Impala = 509;
  Loginradius = 510;
  AutoPilot = 511;
  Bitmex = 512;
  ClustDoc = 513;
  Messari = 514;
  PdfShift = 515;
  Poloniex = 516;
  RestpackHtmlToPdfAPI = 517;
  RestpackScreenshotAPI = 518;
  ShutterstockOAuth = 519;
  SkyBiometry = 520;
  AbuseIPDB = 521;
  AletheiaApi = 522;
  BlitApp = 523;
  Censys = 524;
  Cloverly = 525;
  CountryLayer = 526;
  FileIO = 527;
  FlightApi = 528;
  Geoapify = 529;
  IPinfoDB = 530;
  MediaStack = 531;
  NasdaqDataLink = 532;
  OpenCageData = 533;
  Paymongo = 534;
  PositionStack = 535;
  Rebrandly = 536;
  ScreenshotLayer = 537;
  Stytch = 538;
  Unplugg = 539;
  UPCDatabase = 540;
  UserStack = 541;
  Geocodify = 542;
  Newscatcher = 543;
  Nicereply = 544;
  Partnerstack = 545;
  Route4me = 546;
  Scrapeowl = 547;
  ScrapingDog = 548;
  Streak = 549;
  Veriphone = 550;
  Webscraping = 551;
  Zenscrape = 552;
  Zenserp = 553;
  CoinApi = 554;
  Gitter = 555;
  Host = 556;
  Iexcloud = 557;
  Restpack = 558;
  ScraperBox = 559;
  ScrapingAnt = 560;
  SerpStack = 561;
  SmartyStreets = 562;
  TicketMaster = 563;
  AviationStack = 564;
  BombBomb = 565;
  Commodities = 566;
  Dfuse = 567;
  EdenAI = 568;
  Glassnode = 569;
  Guru = 570;
  Hive = 571;
  Hiveage = 572;
  Kickbox = 573;
  Passbase = 574 [deprecated = true];
  PostageApp = 575;
  PureStake = 576;
  Qubole = 577;
  CarbonInterface = 578;
  Intrinio = 579;
  QuickMetrics = 580 [deprecated = true];
  ScrapeStack = 581;
  TechnicalAnalysisApi = 582;
  Urlscan = 583;
  BaseApiIO = 584;
  DailyCO = 585;
  TLy = 586;
  Shortcut = 587;
  Appfollow = 588;
  Thinkific = 589;
  Feedly = 590;
  Stitchdata = 591;
  Fetchrss = 592;
  Signupgenius = 593;
  Signaturit = 594;
  Optimizely = 595;
  OcrSpace = 596;
  WeatherBit = 597;
  BuddyNS = 598;
  ZipAPI = 599;
  ZipBooks = 600;
  Onedesk = 601;
  Bugherd = 602;
  Blazemeter = 603;
  Autodesk = 604;
  Tru = 605;
  UnifyID = 606;
  Trimble = 607;
  Smooch = 608;
  Semaphore = 609;
  Telnyx = 610;
  Signalwire = 611;
  Textmagic = 612;
  Serphouse = 613;
  Planyo = 614;
  Simplybook = 615;
  Vyte = 616;
  Nylas = 617;
  Squareup = 618;
  Dandelion = 619;
  DataFire = 620 [deprecated = true];
  DeepAI = 621;
  MeaningCloud = 622;
  NeutrinoApi = 623;
  Storecove = 624;
  Shipday = 625;
  Sentiment = 626 [deprecated = true];
  StreamChatMessaging = 627;
  TeamworkCRM = 628;
  TeamworkDesk = 629;
  TeamworkSpaces = 630;
  TheOddsApi = 631;
  Apacta = 632;
  GetSandbox = 633;
  Happi = 634 [deprecated = true];
  Oanda = 635;
  FastForex = 636;
  APIMatic = 637;
  VersionEye = 638;
  EagleEyeNetworks = 639;
  ThousandEyes = 640;
  SelectPDF = 641;
  Flightstats = 642;
  ChecIO = 643;
  Manifest = 644;
  ApiScience = 645;
  AppSynergy = 646;
  Caflou = 647;
  Caspio = 648;
  ChecklyHQ = 649;
  CloudElements = 650;
  DronaHQ = 651;
  Enablex = 652;
  Fmfw = 653;
  GoodDay = 654;
  Luno = 655;
  Meistertask = 656;
  Mindmeister = 657;
  PeopleDataLabs = 658;
  ScraperSite = 659  [deprecated = true];
  Scrapfly = 660;
  SimplyNoted = 661;
  TravelPayouts = 662;
  WebScraper = 663;
  Convier = 664;
  Courier = 665;
  Ditto = 666;
  Findl = 667;
  Lendflow = 668;
  Moderation = 669;
  Opendatasoft = 670;
  Podio = 671;
  Rockset = 672;
  Rownd = 673;
  Shotstack = 674;
  Swiftype = 675;
  Twitter = 676;
  Honey = 677;
  Freshdesk = 678;
  Upwave = 679;
  Fountain = 680;
  Freshbooks = 681;
  Mite = 682;
  Deputy = 683;
  Beebole = 684;
  Cashboard = 685;
  Kanban = 686;
  Worksnaps = 687;
  MyIntervals = 688;
  InvoiceOcean = 689;
  Sherpadesk = 690;
  Mrticktock = 691;
  Chatfule = 692;
  Aeroworkflow = 693;
  Emailoctopus = 694;
  Fusebill = 695;
  Geckoboard = 696;
  Gosquared = 697;
  Moonclerk = 698;
  Paymoapp = 699;
  Mixmax = 700;
  Processst = 701;
  Repairshopr  = 702;
  Goshippo = 703;
  Sigopt = 704;
  Sugester = 705;
  Viewneo = 706; 
  BoostNote = 707;
  CaptainData = 708;
  Checkvist = 709;
  Cliengo = 710;
  Cloze = 711;
  FormIO = 712;
  FormBucket = 713;
  GoCanvas = 714;
  MadKudu = 715;
  NozbeTeams = 716;
  Papyrs = 717;
  SuperNotesAPI = 718;
  Tallyfy = 719;
  ZenkitAPI = 720;
  CloudImage = 721;
  UploadCare = 722;
  Borgbase = 723;
  Pipedream = 724;
  Sirv = 725;
  Diffbot = 726;
  EightxEight = 727;
  Sendoso = 728;
  Printfection = 729;
  Authorize = 730;
  PandaScore = 731;
  Paymo = 732;
  AvazaPersonalAccessToken = 733;
  PlanviewLeanKit = 734;
  Livestorm = 735;
  KuCoin = 736;
  MetaAPI = 737;
  NiceHash = 738;
  CexIO = 739;
  Klipfolio = 740;
  Dynatrace = 741;
  MollieAPIKey = 742;
  MollieAccessToken = 743;
  BasisTheory = 744;
  Nordigen = 745;
  FlagsmithEnvironmentKey = 746;
  FlagsmithToken = 747;
  Mux = 748;
  Column = 749;
  Sendbird = 750;
  SendbirdOrganizationAPI = 751;
  Midise = 752;
  Mockaroo = 753;
  Image4 = 754;
  Pinata = 755;
  BrowserStack = 756;
  CrossBrowserTesting = 757;
  Loadmill = 758;
  TestingBot = 759;
  KnapsackPro = 760;
  Qase = 761;
  Dareboost = 762;
  GTMetrix = 763;
  Holistic = 764;
  Parsers = 765;
  ScrutinizerCi = 766;
  SonarCloud = 767;
  APITemplate = 768;
  ConversionTools = 769;
  CraftMyPDF = 770;
  ExportSDK = 771;
  GlitterlyAPI = 772 [deprecated = true];
  Hybiscus = 773;
  Miro = 774;
  Statuspage = 775;
  Statuspal = 776;
  Teletype = 777;
  TimeCamp = 778;
  Userflow = 779;
  Wistia = 780;
  SportRadar = 781;
  UptimeRobot = 782;
  Codequiry = 783;
  ExtractorAPI = 784;
  Signable = 785;
  MagicBell = 786;
  Stormboard = 787;
  Apilayer = 788;
  Disqus = 789;
  Woopra = 790;
  Paperform =791;
  Gumroad = 792;
  Paydirtapp = 793;
  Detectify = 794;
  Statuscake = 795;
  Jumpseller = 796;
  LunchMoney = 797;
  Rosette = 798;
  Yelp = 799;
  Atera = 800;
  EcoStruxureIT = 801;
  Aha = 802;
  Parsehub = 803;
  PackageCloud = 804;
  Cloudsmith = 805;
  Flowdash = 806;
  Flowdock = 807 [deprecated = true];
  Fibery = 808;
  Typetalk = 809;
  VoodooSMS = 810;
  ZulipChat = 811;
  Formcraft = 812;
  Iexapis = 813;
  Reachmail = 814;
  Chartmogul = 815;
  Appointedd = 816;
  Wit = 817;
  RechargePayments = 818;
  Diggernaut = 819;
  MonkeyLearn = 820;
  Duply = 821;
  Postbacks = 822;
  Collect2 = 823;
  ZenRows = 824;
  Zipcodebase = 825;
  Tefter = 826;
  Twist = 827;
  BraintreePayments = 828;
  CloudConvert = 829;
  Grafana = 830;
  ConvertApi = 831;
  Transferwise = 832;
  Bulksms = 833;
  Databox = 834;
  Onesignal = 835;
  Rentman = 836;
  Parseur = 837;
  Docparser = 838;
  Formsite = 839;
  Tickettailor = 840;
  Lemlist = 841;
  Prodpad = 842;
  Formstack = 843;
  Codeclimate = 844;
  Codemagic = 845;
  Vbout = 846;
  Nightfall = 847;
  FlightLabs = 848;
  SpeechTextAI = 849;
  PollsAPI = 850;
  SimFin = 851;
  Scalr = 852;
  Kanbantool = 853;
  Brightlocal = 854;
  Hotwire = 855;
  Instabot = 856;
  Timekit = 857;
  Interseller = 858;
  Mojohelpdesk = 859;
  Createsend = 860;
  Getresponse = 861;
  Dynadot = 862;
  Demio = 863;
  Tokeet = 864;
  Myexperiment = 865;
  Copyscape = 866;
  Besnappy = 867;
  Salesmate = 868;
  Heatmapapi = 869;
  Websitepulse = 870;
  Uclassify = 871;
  Convert = 872;
  PDFmyURL = 873;
  Api2Convert = 874;
  Opsgenie = 875;
  Gemini = 876;
  Honeycomb = 877;
  KalturaAppToken = 878;
  KalturaSession = 879;
  BitGo = 880;
  Optidash = 881;
  Imgix = 882;
  ImageToText = 883;
  Page2Images = 884;
  Quickbase = 885;
  Redbooth = 886;
  Nubela = 887;
  Infobip = 888;
  Uproc = 889;
  Supportbee = 890;
  Aftership = 891;
  Edusign = 892;
  Teamup = 893;
  Workday = 894;
  MongoDB = 895;
  NGC = 896;
  DigitalOceanV2 = 897;
  SQLServer = 898;
  FTP = 899;
  Redis = 900;
  LDAP = 901;
  Shopify = 902;
  RabbitMQ = 903;
  CustomRegex = 904;
  Etherscan = 905;
  Infura = 906;
  Alchemy = 907;
  BlockNative = 908;
  Moralis = 909;
  BscScan = 910;
  CoinMarketCap = 911;
  Percy = 912;
  TinesWebhook = 913;
  Pulumi = 914;
  SupabaseToken = 915;
  NuGetApiKey = 916;
  Aiven = 917;
  Prefect = 918;
  Docusign = 919;
  Couchbase = 920;
  Dockerhub = 921;
  TrufflehogEnterprise = 922;
  EnvoyApiKey = 923;
  GitHubOauth2 = 924;
  Salesforce = 925;
  HuggingFace = 926;
  Snowflake = 927;
  Sourcegraph = 928;
  Tailscale = 929;
  Web3Storage = 930;
  AzureStorage = 931;
  PlanetScaleDb = 932;
  Anthropic = 933;
  Ramp = 934;
  Klaviyo = 935;
  SourcegraphCody = 936;
  Voiceflow = 937;
  Privacy = 938;
  IPInfo = 939;
  Ip2location = 940;
  Instamojo = 941;
  Portainer = 942;
  PortainerToken = 943;
  Loggly = 944;
  OpenVpn = 945;
  VagrantCloudPersonalToken = 946;
  BetterStack = 947;
  ZeroTier = 948;
  AppOptics = 949;
  Metabase = 950;
  CoinbaseWaaS = 951;
  LemonSqueezy = 952;
  Budibase = 953;
  DenoDeploy = 954;
  Stripo = 955;
  ReplyIO = 956;
<<<<<<< HEAD
  Ngrok = 957;
=======
  AzureBatch = 957;
  AzureContainerRegistry = 958;
  AWSSessionKey = 959;
  Coda = 960;
  LogzIO = 961;
  Eventbrite = 962;
  GrafanaServiceAccount = 963;
  RequestFinance = 964;
  Overloop = 965;
>>>>>>> 1b93c054
}

message Result {
  int64 source_id = 2;
  string redacted = 3;
  bool verified = 4;
  string hash = 5;
  map<string, string> extra_data = 6;
  StructuredData structured_data = 7;
  string hash_v2 = 8;
  DecoderType decoder_type = 9;

  // This field should only be populated if the verification process itself failed in a way that provides no information
  // about the verification status of the candidate secret, such as if the verification request timed out.
  string verification_error_message = 10;
}

message StructuredData {
  repeated TlsPrivateKey tls_private_key = 1;
  repeated GitHubSSHKey github_ssh_key = 2;
}

message TlsPrivateKey {
  string certificate_fingerprint = 1;
  string verification_url = 2;
  int64 expiration_timestamp = 3;
}

message GitHubSSHKey {
  string user = 1;
  string public_key_fingerprint = 2;
}<|MERGE_RESOLUTION|>--- conflicted
+++ resolved
@@ -965,9 +965,6 @@
   DenoDeploy = 954;
   Stripo = 955;
   ReplyIO = 956;
-<<<<<<< HEAD
-  Ngrok = 957;
-=======
   AzureBatch = 957;
   AzureContainerRegistry = 958;
   AWSSessionKey = 959;
@@ -977,7 +974,7 @@
   GrafanaServiceAccount = 963;
   RequestFinance = 964;
   Overloop = 965;
->>>>>>> 1b93c054
+  Ngrok = 966;
 }
 
 message Result {
