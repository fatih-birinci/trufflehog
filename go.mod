module github.com/trufflesecurity/trufflehog/v3

go 1.18

replace github.com/jpillora/overseer => github.com/trufflesecurity/overseer v1.1.7-custom5

replace github.com/zricethezav/gitleaks/v8 => github.com/trufflesecurity/gitleaks/v8 v8.6.1-custom10

replace github.com/gitleaks/go-gitdiff => github.com/trufflesecurity/go-gitdiff v0.7.6-zombies2

require (
	cloud.google.com/go/secretmanager v1.8.0
	github.com/Azure/go-autorest/autorest/azure/auth v0.5.11
	github.com/TheZeroSlave/zapsentry v1.12.0
	github.com/aws/aws-sdk-go v1.44.83
	github.com/bill-rich/disk-buffer-reader v0.1.4
	github.com/bill-rich/go-syslog v0.0.0-20220413021637-49edb52a574c
	github.com/bitfinexcom/bitfinex-api-go v0.0.0-20210608095005-9e0b26f200fb
	github.com/bradleyfalzon/ghinstallation/v2 v2.1.0
	github.com/crewjam/rfc5424 v0.1.0
	github.com/denisenkom/go-mssqldb v0.12.3
	github.com/envoyproxy/protoc-gen-validate v0.6.13
	github.com/fatih/color v1.13.0
	github.com/felixge/fgprof v0.9.3
	github.com/getsentry/sentry-go v0.14.0
	github.com/go-errors/errors v1.4.2
	github.com/go-git/go-git/v5 v5.4.2
	github.com/go-logr/logr v1.2.3
	github.com/go-logr/zapr v1.2.3
	github.com/go-redis/redis v6.15.9+incompatible
	github.com/go-sql-driver/mysql v1.6.0
	github.com/golang-jwt/jwt v3.2.2+incompatible
	github.com/google/go-cmp v0.5.9
	github.com/google/go-github/v42 v42.0.0
	github.com/gorilla/mux v1.8.0
	github.com/h2non/filetype v1.1.3
	github.com/hashicorp/go-retryablehttp v0.7.1
	github.com/jlaffaye/ftp v0.1.0
	github.com/joho/godotenv v1.4.0
	github.com/jpillora/overseer v1.1.6
	github.com/kylelemons/godebug v1.1.0
	github.com/lib/pq v1.10.7
	github.com/mattn/go-colorable v0.1.13
	github.com/mattn/go-sqlite3 v1.14.16
	github.com/mholt/archiver/v4 v4.0.0-alpha.7
	github.com/paulbellamy/ratecounter v0.2.0
	github.com/pkg/errors v0.9.1
	github.com/rs/zerolog v1.28.0
	github.com/sergi/go-diff v1.2.0
	github.com/sirupsen/logrus v1.9.0
	github.com/stretchr/testify v1.8.1
	github.com/tailscale/depaware v0.0.0-20210622194025-720c4b409502
	github.com/xanzy/go-gitlab v0.74.0
	go.mongodb.org/mongo-driver v1.10.3
	go.uber.org/zap v1.23.0
	golang.org/x/crypto v0.0.0-20220926161630-eccd6366d1be
	golang.org/x/exp v0.0.0-20221018205818-5c77f4b2bbd7
	golang.org/x/oauth2 v0.0.0-20221006150949-b44042a4b9c1
	golang.org/x/sync v0.0.0-20220929204114-8fcdb60fdcc0
	google.golang.org/genproto v0.0.0-20221010155953-15ba04fc1c0e
	google.golang.org/protobuf v1.28.1
	gopkg.in/alecthomas/kingpin.v2 v2.2.6
	gopkg.in/h2non/gock.v1 v1.1.2
)

require (
	cloud.google.com/go/compute v1.10.0 // indirect
	cloud.google.com/go/iam v0.5.0 // indirect
	github.com/Azure/go-autorest v14.2.0+incompatible // indirect
	github.com/Azure/go-autorest/autorest v0.11.24 // indirect
	github.com/Azure/go-autorest/autorest/adal v0.9.18 // indirect
	github.com/Azure/go-autorest/autorest/azure/cli v0.4.5 // indirect
	github.com/Azure/go-autorest/autorest/date v0.3.0 // indirect
	github.com/Azure/go-autorest/logger v0.2.1 // indirect
	github.com/Azure/go-autorest/tracing v0.6.0 // indirect
	github.com/Microsoft/go-winio v0.4.16 // indirect
	github.com/ProtonMail/go-crypto v0.0.0-20210428141323-04723f9f07d7 // indirect
	github.com/acomagu/bufpipe v1.0.3 // indirect
	github.com/alecthomas/template v0.0.0-20190718012654-fb15b899a751 // indirect
	github.com/alecthomas/units v0.0.0-20211218093645-b94a6e3cc137 // indirect
	github.com/andybalholm/brotli v1.0.4 // indirect
	github.com/benbjohnson/clock v1.1.0 // indirect
	github.com/davecgh/go-spew v1.1.1 // indirect
	github.com/dimchansky/utfbom v1.1.1 // indirect
	github.com/dsnet/compress v0.0.1 // indirect
	github.com/emirpasic/gods v1.12.0 // indirect
	github.com/go-git/gcfg v1.5.0 // indirect
	github.com/go-git/go-billy/v5 v5.3.1 // indirect
	github.com/go-ole/go-ole v1.2.6 // indirect
	github.com/golang-jwt/jwt/v4 v4.4.1 // indirect
	github.com/golang-sql/civil v0.0.0-20190719163853-cb61b32ac6fe // indirect
	github.com/golang-sql/sqlexp v0.1.0 // indirect
	github.com/golang/groupcache v0.0.0-20200121045136-8c9f03a8e57e // indirect
	github.com/golang/protobuf v1.5.2 // indirect
	github.com/golang/snappy v0.0.4 // indirect
	github.com/google/go-github/v45 v45.2.0 // indirect
	github.com/google/go-querystring v1.1.0 // indirect
	github.com/google/pprof v0.0.0-20211214055906-6f57359322fd // indirect
	github.com/googleapis/enterprise-certificate-proxy v0.2.0 // indirect
	github.com/googleapis/gax-go/v2 v2.6.0 // indirect
	github.com/h2non/parth v0.0.0-20190131123155-b4df798d6542 // indirect
	github.com/hashicorp/errwrap v1.0.0 // indirect
	github.com/hashicorp/go-cleanhttp v0.5.2 // indirect
	github.com/hashicorp/go-multierror v1.1.1 // indirect
	github.com/imdario/mergo v0.3.12 // indirect
	github.com/jbenet/go-context v0.0.0-20150711004518-d14ea06fba99 // indirect
	github.com/jmespath/go-jmespath v0.4.0 // indirect
	github.com/jpillora/s3 v1.1.4 // indirect
	github.com/kevinburke/ssh_config v0.0.0-20201106050909-4977a11b4351 // indirect
	github.com/klauspost/compress v1.15.11 // indirect
	github.com/klauspost/pgzip v1.2.5 // indirect
	github.com/mattn/go-isatty v0.0.16 // indirect
	github.com/mitchellh/go-homedir v1.1.0 // indirect
	github.com/montanaflynn/stats v0.0.0-20171201202039-1bf9dbcd8cbe // indirect
	github.com/nwaples/rardecode/v2 v2.0.0-beta.2 // indirect
	github.com/onsi/ginkgo v1.16.5 // indirect
	github.com/onsi/gomega v1.23.0 // indirect
	github.com/pierrec/lz4/v4 v4.1.14 // indirect
	github.com/pkg/diff v0.0.0-20200914180035-5b29258ca4f7 // indirect
	github.com/pmezard/go-difflib v1.0.0 // indirect
	github.com/therootcompany/xz v1.0.1 // indirect
	github.com/ulikunitz/xz v0.5.10 // indirect
	github.com/xanzy/ssh-agent v0.3.0 // indirect
	github.com/xdg-go/pbkdf2 v1.0.0 // indirect
	github.com/xdg-go/scram v1.1.1 // indirect
	github.com/xdg-go/stringprep v1.0.3 // indirect
	github.com/youmark/pkcs8 v0.0.0-20181117223130-1be2e3e5546d // indirect
	github.com/yusufpapurcu/wmi v1.2.2 // indirect
	go.opencensus.io v0.23.0 // indirect
	go.uber.org/atomic v1.7.0 // indirect
	go.uber.org/multierr v1.6.0 // indirect
	golang.org/x/mod v0.6.0-dev.0.20220419223038-86c51ed26bb4 // indirect
<<<<<<< HEAD
	golang.org/x/net v0.1.0 // indirect
	golang.org/x/sys v0.1.0 // indirect
	golang.org/x/text v0.4.0 // indirect
=======
	golang.org/x/net v0.0.0-20221012135044-0b7e1fb9d458 // indirect
	golang.org/x/sys v0.0.0-20220928140112-f11e5e49a4ec // indirect
	golang.org/x/text v0.3.7 // indirect
>>>>>>> 2884864c
	golang.org/x/time v0.0.0-20220922220347-f3bd1da661af // indirect
	golang.org/x/tools v0.1.12 // indirect
	google.golang.org/api v0.99.0 // indirect
	google.golang.org/appengine v1.6.7 // indirect
	google.golang.org/grpc v1.50.1 // indirect
	gopkg.in/warnings.v0 v0.1.2 // indirect
	gopkg.in/yaml.v3 v3.0.1 // indirect
)<|MERGE_RESOLUTION|>--- conflicted
+++ resolved
@@ -130,15 +130,9 @@
 	go.uber.org/atomic v1.7.0 // indirect
 	go.uber.org/multierr v1.6.0 // indirect
 	golang.org/x/mod v0.6.0-dev.0.20220419223038-86c51ed26bb4 // indirect
-<<<<<<< HEAD
 	golang.org/x/net v0.1.0 // indirect
 	golang.org/x/sys v0.1.0 // indirect
 	golang.org/x/text v0.4.0 // indirect
-=======
-	golang.org/x/net v0.0.0-20221012135044-0b7e1fb9d458 // indirect
-	golang.org/x/sys v0.0.0-20220928140112-f11e5e49a4ec // indirect
-	golang.org/x/text v0.3.7 // indirect
->>>>>>> 2884864c
 	golang.org/x/time v0.0.0-20220922220347-f3bd1da661af // indirect
 	golang.org/x/tools v0.1.12 // indirect
 	google.golang.org/api v0.99.0 // indirect
