import unittest
import os
<<<<<<< HEAD
import sys
import json
import io
=======
import re
from collections import namedtuple
>>>>>>> 38dc61de
from truffleHog import truffleHog
from mock import patch 
from mock import MagicMock


class TestStringMethods(unittest.TestCase):

    def test_shannon(self):
        random_stringB64 = "ZWVTjPQSdhwRgl204Hc51YCsritMIzn8B=/p9UyeX7xu6KkAGqfm3FJ+oObLDNEva"
        random_stringHex = "b3A0a1FDfe86dcCE945B72" 
        self.assertGreater(truffleHog.shannon_entropy(random_stringB64, truffleHog.BASE64_CHARS), 4.5)
        self.assertGreater(truffleHog.shannon_entropy(random_stringHex, truffleHog.HEX_CHARS), 3)

    def test_cloning(self):
        project_path = truffleHog.clone_git_repo("https://github.com/dxa4481/truffleHog.git")
        license_file = os.path.join(project_path, "LICENSE")
        self.assertTrue(os.path.isfile(license_file))

    def test_unicode_expection(self):
        try:
            truffleHog.find_strings("https://github.com/dxa4481/tst.git")
        except UnicodeEncodeError:
            self.fail("Unicode print error")

<<<<<<< HEAD
    def test_return_correct_commit_hash(self):
        # Start at commit d15627104d07846ac2914a976e8e347a663bbd9b, which 
        # is immediately followed by a secret inserting commit:
        # https://github.com/dxa4481/truffleHog/commit/9ed54617547cfca783e0f81f8dc5c927e3d1e345
        since_commit = 'd15627104d07846ac2914a976e8e347a663bbd9b'
        commit_w_secret = '9ed54617547cfca783e0f81f8dc5c927e3d1e345'
        cross_valdiating_commit_w_secret_comment = 'OH no a secret'

        json_result = ''
        if sys.version_info >= (3,):
            tmp_stdout = io.StringIO()
        else:
            tmp_stdout = io.BytesIO()
        bak_stdout = sys.stdout

        # Redirect STDOUT, run scan and re-establish STDOUT
        sys.stdout = tmp_stdout
        try:
            truffleHog.find_strings("https://github.com/dxa4481/truffleHog.git", 
                since_commit=since_commit, printJson=True, surpress_output=False)
        finally:
            sys.stdout = bak_stdout

        json_result_list = tmp_stdout.getvalue().split('\n')
        results = [json.loads(r) for r in json_result_list if bool(r.strip())]
        filtered_results = list(filter(lambda r: r['commitHash'] == commit_w_secret, results))
        self.assertEqual(1, len(filtered_results))
        self.assertEqual(commit_w_secret, filtered_results[0]['commitHash'])
        # Additionally, we cross-validate the commit comment matches the expected comment
        self.assertEqual(cross_valdiating_commit_w_secret_comment, filtered_results[0]['commit'].strip())

    @patch('truffleHog.truffleHog.clone_git_repo')
    @patch('truffleHog.truffleHog.Repo')
    def test_branch(self, repo_const_mock, clone_git_repo): 
        repo = MagicMock()
        repo_const_mock.return_value = repo
        truffleHog.find_strings("test_repo", branch="testbranch")
        repo.remotes.origin.fetch.assert_called_once_with("testbranch")
=======
    def test_path_included(self):
        Blob = namedtuple('Blob', ('a_path', 'b_path'))
        blobs = {
            'file-root-dir': Blob('file', 'file'),
            'file-sub-dir': Blob('sub-dir/file', 'sub-dir/file'),
            'new-file-root-dir': Blob(None, 'new-file'),
            'new-file-sub-dir': Blob(None, 'sub-dir/new-file'),
            'deleted-file-root-dir': Blob('deleted-file', None),
            'deleted-file-sub-dir': Blob('sub-dir/deleted-file', None),
            'renamed-file-root-dir': Blob('file', 'renamed-file'),
            'renamed-file-sub-dir': Blob('sub-dir/file', 'sub-dir/renamed-file'),
            'moved-file-root-dir-to-sub-dir': Blob('moved-file', 'sub-dir/moved-file'),
            'moved-file-sub-dir-to-root-dir': Blob('sub-dir/moved-file', 'moved-file'),
            'moved-file-sub-dir-to-sub-dir': Blob('sub-dir/moved-file', 'moved/moved-file'),
        }
        src_paths = set(blob.a_path for blob in blobs.values() if blob.a_path is not None)
        dest_paths = set(blob.b_path for blob in blobs.values() if blob.b_path is not None)
        all_paths = src_paths.union(dest_paths)
        all_paths_patterns = [re.compile(re.escape(p)) for p in all_paths]
        overlap_patterns = [re.compile(r'sub-dir/.*'), re.compile(r'moved/'), re.compile(r'[^/]*file$')]
        sub_dirs_patterns = [re.compile(r'.+/.+')]
        deleted_paths_patterns = [re.compile(r'(.*/)?deleted-file$')]
        for name, blob in blobs.items():
            self.assertTrue(truffleHog.path_included(blob),
                            '{} should be included by default'.format(blob))
            self.assertTrue(truffleHog.path_included(blob, include_patterns=all_paths_patterns),
                            '{} should be included with include_patterns: {}'.format(blob, all_paths_patterns))
            self.assertFalse(truffleHog.path_included(blob, exclude_patterns=all_paths_patterns),
                             '{} should be excluded with exclude_patterns: {}'.format(blob, all_paths_patterns))
            self.assertFalse(truffleHog.path_included(blob,
                                                      include_patterns=all_paths_patterns,
                                                      exclude_patterns=all_paths_patterns),
                             '{} should be excluded with overlapping patterns: \n\tinclude: {}\n\texclude: {}'.format(
                                 blob, all_paths_patterns, all_paths_patterns))
            self.assertFalse(truffleHog.path_included(blob,
                                                      include_patterns=overlap_patterns,
                                                      exclude_patterns=all_paths_patterns),
                             '{} should be excluded with overlapping patterns: \n\tinclude: {}\n\texclude: {}'.format(
                                 blob, overlap_patterns, all_paths_patterns))
            self.assertFalse(truffleHog.path_included(blob,
                                                      include_patterns=all_paths_patterns,
                                                      exclude_patterns=overlap_patterns),
                             '{} should be excluded with overlapping patterns: \n\tinclude: {}\n\texclude: {}'.format(
                                 blob, all_paths_patterns, overlap_patterns))
            path = blob.b_path if blob.b_path else blob.a_path
            if '/' in path:
                self.assertTrue(truffleHog.path_included(blob, include_patterns=sub_dirs_patterns),
                                '{}: inclusion should include sub directory paths: {}'.format(blob, sub_dirs_patterns))
                self.assertFalse(truffleHog.path_included(blob, exclude_patterns=sub_dirs_patterns),
                                 '{}: exclusion should exclude sub directory paths: {}'.format(blob, sub_dirs_patterns))
            else:
                self.assertFalse(truffleHog.path_included(blob, include_patterns=sub_dirs_patterns),
                                 '{}: inclusion should exclude root directory paths: {}'.format(blob, sub_dirs_patterns))
                self.assertTrue(truffleHog.path_included(blob, exclude_patterns=sub_dirs_patterns),
                                '{}: exclusion should include root directory paths: {}'.format(blob, sub_dirs_patterns))
            if name.startswith('deleted-file-'):
                self.assertTrue(truffleHog.path_included(blob, include_patterns=deleted_paths_patterns),
                                '{}: inclusion should match deleted paths: {}'.format(blob, deleted_paths_patterns))
                self.assertFalse(truffleHog.path_included(blob, exclude_patterns=deleted_paths_patterns),
                                 '{}: exclusion should match deleted paths: {}'.format(blob, deleted_paths_patterns))


>>>>>>> 38dc61de

if __name__ == '__main__':
    unittest.main()<|MERGE_RESOLUTION|>--- conflicted
+++ resolved
@@ -1,13 +1,10 @@
 import unittest
 import os
-<<<<<<< HEAD
 import sys
 import json
 import io
-=======
 import re
 from collections import namedtuple
->>>>>>> 38dc61de
 from truffleHog import truffleHog
 from mock import patch 
 from mock import MagicMock
@@ -32,7 +29,6 @@
         except UnicodeEncodeError:
             self.fail("Unicode print error")
 
-<<<<<<< HEAD
     def test_return_correct_commit_hash(self):
         # Start at commit d15627104d07846ac2914a976e8e347a663bbd9b, which 
         # is immediately followed by a secret inserting commit:
@@ -71,7 +67,6 @@
         repo_const_mock.return_value = repo
         truffleHog.find_strings("test_repo", branch="testbranch")
         repo.remotes.origin.fetch.assert_called_once_with("testbranch")
-=======
     def test_path_included(self):
         Blob = namedtuple('Blob', ('a_path', 'b_path'))
         blobs = {
@@ -134,7 +129,6 @@
                                  '{}: exclusion should match deleted paths: {}'.format(blob, deleted_paths_patterns))
 
 
->>>>>>> 38dc61de
 
 if __name__ == '__main__':
     unittest.main()