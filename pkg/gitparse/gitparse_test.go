--- conflicted
+++ resolved
@@ -1249,12 +1249,12 @@
 +++ b/aws2
 !!!ERROR!!!
  blah blaj
- 
+
 -this is the secret: AKIA2E0A8F3B244C9986
 +this is the secret: [Default]
 +Access key Id: AKIAILE3JG6KMS3HZGCA
 +Secret Access Key: 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
- 
+
 -okay thank you bye
 \ No newline at end of file
 +okay thank you bye
@@ -1668,7 +1668,7 @@
 Date:   Mon Jul 10 01:22:32 2023 +0800
 
     Add QuarkusApplication javadoc
-    
+
     * Fix #34463
 
 diff --git a/core/runtime/src/main/java/io/quarkus/runtime/QuarkusApplication.java b/core/runtime/src/main/java/io/quarkus/runtime/QuarkusApplication.java
@@ -2186,12 +2186,12 @@
 +++ b/aws2
 @@ -1,5 +1,7 @@
  blah blaj
- 
+
 -this is the secret: AKIA2E0A8F3B244C9986
 +this is the secret: [Default]
 +Access key Id: AKIAILE3JG6KMS3HZGCA
 +Secret Access Key: 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
- 
+
 -okay thank you bye
 \ No newline at end of file
 +okay thank you bye
@@ -2317,12 +2317,12 @@
 +++ b/aws
 @@ -1,5 +1,7 @@
  blah blaj
- 
+
 -this is the secret: AKIA2E0A8F3B244C9986
 +this is the secret: [Default]
 +Access key Id: AKIAILE3JG6KMS3HZGCA
 +Secret Access Key: 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
- 
+
 -okay thank you bye
 \ No newline at end of file
 +okay thank you bye
@@ -2355,12 +2355,6 @@
 
 type mockContentWriter struct{ counter int }
 
-<<<<<<< HEAD
-func newMockContentWriter() *mockContentWriter {
-	return &mockContentWriter{counter: 1}
-}
-
-=======
 func newMockContentWriter() *mockContentWriter { return &mockContentWriter{counter: 1} }
 
 func (m *mockContentWriter) ReadCloser() (io.ReadCloser, error) {
@@ -2373,7 +2367,6 @@
 
 func (m *mockContentWriter) String() (string, error) { return "", nil }
 
->>>>>>> 8ceeb5d5
 func (m *mockContentWriter) Write(p []byte) (n int, err error) { return len(p), nil }
 
 func TestNewDiffContentWriterCreation(t *testing.T) {
@@ -2388,11 +2381,7 @@
 		},
 		{
 			name:          "With custom contentWriter",
-<<<<<<< HEAD
-			opts:          []diffOption{withCustomContentWriter(bufferwriter.New())},
-=======
 			opts:          []diffOption{withCustomContentWriter(newMockContentWriter())},
->>>>>>> 8ceeb5d5
 			expectedCount: 1,
 		},
 	}
@@ -2402,20 +2391,12 @@
 		t.Run(tc.name, func(t *testing.T) {
 			t.Parallel()
 
-<<<<<<< HEAD
-=======
-			ctx := context.Background()
->>>>>>> 8ceeb5d5
 			commit := new(Commit)
 
 			mockWriter := newMockContentWriter()
 			assert.NotNil(t, mockWriter, "Failed to create mockWriter")
 
-<<<<<<< HEAD
 			diff := newDiff(commit, tc.opts...)
-=======
-			diff := newDiff(ctx, commit, tc.opts...)
->>>>>>> 8ceeb5d5
 			assert.NotNil(t, diff, "Failed to create diff")
 			assert.NotNil(t, diff.contentWriter, "Failed to create contentWriter")
 
