package gitparse

import (
	"bufio"
	"bytes"
	"fmt"
	"io"
	"os"
	"os/exec"
	"path/filepath"
	"strconv"
	"strings"
	"time"

	"github.com/go-logr/logr"

	"github.com/trufflesecurity/trufflehog/v3/pkg/common"
	"github.com/trufflesecurity/trufflehog/v3/pkg/context"
	bufferedfilewriter "github.com/trufflesecurity/trufflehog/v3/pkg/writers/buffered_file_writer"
)

const (
	// defaultDateFormat is the standard date format for git.
	defaultDateFormat = "Mon Jan 02 15:04:05 2006 -0700"

	// defaultMaxDiffSize is the maximum size for a diff. Larger diffs will be cut off.
	defaultMaxDiffSize = 2 * 1024 * 1024 * 1024 // 2GB

	// defaultMaxCommitSize is the maximum size for a commit. Larger commits will be cut off.
	defaultMaxCommitSize = 2 * 1024 * 1024 * 1024 // 2GB
)

// contentWriter defines a common interface for writing, reading, and managing diff content.
// It abstracts the underlying storage mechanism, allowing flexibility in how content is handled.
// This interface enables the use of different content storage strategies (e.g., in-memory buffer, file-based storage)
// based on performance needs or resource constraints, providing a unified way to interact with different content types.
type contentWriter interface { // Write appends data to the content storage.
	// Write appends data to the content storage.
	Write(ctx context.Context, data []byte) (int, error)
	// ReadCloser provides a reader for accessing stored content.
	ReadCloser() (io.ReadCloser, error)
	// CloseForWriting closes the content storage for writing.
	CloseForWriting() error
	// Len returns the current size of the content.
	Len() int
	// String returns the content as a string or an error if the content cannot be converted to a string.
	String() (string, error)
}

// state represents the current mode of buffer.
type state uint8

const (
	// writeOnly indicates the buffer is in write-only mode.
	writeOnly state = iota
	// readOnly indicates the buffer has been closed and is in read-only mode.
	readOnly
)

// buffer is a wrapper around bytes.Buffer, implementing the contentWriter interface.
// This allows bytes.Buffer to be used wherever a contentWriter is required, ensuring compatibility
// with the contentWriter interface while leveraging the existing implementation of bytes.Buffer.
type buffer struct {
	state state // current state of the buffer (writeOnly or readOnly)
	bytes.Buffer
}

func newBuffer() *buffer { return &buffer{state: writeOnly} }

// Write delegates the writing operation to the underlying bytes.Buffer, ignoring the context.
// The context is included to satisfy the contentWriter interface, allowing for future extensions
// where context handling might be necessary (e.g., for timeouts or cancellation).
func (b *buffer) Write(_ context.Context, data []byte) (int, error) {
	if b.state == readOnly {
		return 0, fmt.Errorf("buffer is in read-only mode")
	}
	return b.Buffer.Write(data)
}

// ReadCloser provides a read-closer for the buffer's content.
// It wraps the buffer's content in a NopCloser to provide a ReadCloser without additional closing behavior,
// as closing a bytes.Buffer is a no-op.
func (b *buffer) ReadCloser() (io.ReadCloser, error) {
	if b.state == writeOnly {
		return nil, fmt.Errorf("buffer is in write-only mode")
	}
	return io.NopCloser(bytes.NewReader(b.Bytes())), nil
}

// CloseForWriting is a no-op for buffer, as there is no resource cleanup needed for bytes.Buffer.
func (b *buffer) CloseForWriting() error {
	b.state = readOnly
	return nil
}

// String returns the buffer's content as a string.
func (b *buffer) String() (string, error) { return b.Buffer.String(), nil }

// Diff contains the information about a file diff in a commit.
// It abstracts the underlying content representation, allowing for flexible handling of diff content.
// The use of contentWriter enables the management of diff data either in memory or on disk,
// based on its size, optimizing resource usage and performance.
type Diff struct {
	PathB     string
	LineStart int
	IsBinary  bool

<<<<<<< HEAD
	// Commit metadata.
	CommitHash    string
	Author        string
	CommitDate    time.Time
	CommitMessage strings.Builder
=======
	Commit *Commit
>>>>>>> 7b492a69

	contentWriter contentWriter
}

type diffOption func(*Diff)

// withPathB sets the PathB option.
func withPathB(pathB string) diffOption { return func(d *Diff) { d.PathB = pathB } }

// withCustomContentWriter sets the useCustomContentWriter option.
func withCustomContentWriter(cr contentWriter) diffOption {
	return func(d *Diff) { d.contentWriter = cr }
}

// newDiff creates a new Diff with a threshold and an associated commit.
// All Diffs must have an associated commit.
// The contentWriter is used to manage the diff's content, allowing for flexible handling of diff data.
// By default, a buffer is used as the contentWriter, but this can be overridden with a custom contentWriter.
func newDiff(commit *Commit, opts ...diffOption) *Diff {
	diff := &Diff{Commit: commit, contentWriter: newBuffer()}
	for _, opt := range opts {
		opt(diff)
	}

	return diff
}

// Len returns the length of the storage.
func (d *Diff) Len() int { return d.contentWriter.Len() }

// ReadCloser returns a ReadCloser for the contentWriter.
func (d *Diff) ReadCloser() (io.ReadCloser, error) { return d.contentWriter.ReadCloser() }

// write delegates to the contentWriter.
func (d *Diff) write(ctx context.Context, p []byte) error {
	_, err := d.contentWriter.Write(ctx, p)
	return err
}

// finalize ensures proper closure of resources associated with the Diff.
// handle the final flush in the finalize method, in case there's data remaining in the buffer.
// This method should be called to release resources, especially when writing to a file.
func (d *Diff) finalize() error { return d.contentWriter.CloseForWriting() }

// Commit contains commit header info and diffs.
type Commit struct {
<<<<<<< HEAD
	Hash string
	Size int // in bytes
=======
	Hash    string
	Author  string
	Date    time.Time
	Message strings.Builder
	Size    int // in bytes
>>>>>>> 7b492a69
}

// Parser sets values used in GitParse.
type Parser struct {
	maxDiffSize   int
	maxCommitSize int
	dateFormat    string

	useCustomContentWriter bool
}

type ParseState int

const (
	Initial ParseState = iota
	CommitLine
	MergeLine
	AuthorLine
	DateLine
	MessageStartLine
	MessageLine
	MessageEndLine
	DiffLine
	ModeLine
	IndexLine
	FromFileLine
	ToFileLine
	BinaryFileLine
	HunkLineNumberLine
	HunkContentLine
	ParseFailure
)

func (state ParseState) String() string {
	return [...]string{
		"Initial",
		"CommitLine",
		"MergeLine",
		"AuthorLine",
		"DateLine",
		"MessageStartLine",
		"MessageLine",
		"MessageEndLine",
		"DiffLine",
		"ModeLine",
		"IndexLine",
		"FromFileLine",
		"ToFileLine",
		"BinaryFileLine",
		"HunkLineNumberLine",
		"HunkContentLine",
		"ParseFailure",
	}[state]
}

// UseCustomContentWriter sets useCustomContentWriter option.
func UseCustomContentWriter() Option {
	return func(parser *Parser) { parser.useCustomContentWriter = true }
}

// WithMaxDiffSize sets maxDiffSize option. Diffs larger than maxDiffSize will
// be truncated.
func WithMaxDiffSize(maxDiffSize int) Option {
	return func(parser *Parser) {
		parser.maxDiffSize = maxDiffSize
	}
}

// WithMaxCommitSize sets maxCommitSize option. Commits larger than maxCommitSize
// will be put in the commit channel and additional diffs will be added to a
// new commit.
func WithMaxCommitSize(maxCommitSize int) Option {
	return func(parser *Parser) {
		parser.maxCommitSize = maxCommitSize
	}
}

// Option is used for adding options to Config.
type Option func(*Parser)

// NewParser creates a GitParse config from options and sets defaults.
func NewParser(options ...Option) *Parser {
	parser := &Parser{
		dateFormat:    defaultDateFormat,
		maxDiffSize:   defaultMaxDiffSize,
		maxCommitSize: defaultMaxCommitSize,
	}
	for _, option := range options {
		option(parser)
	}
	return parser
}

// RepoPath parses the output of the `git log` command for the `source` path.
<<<<<<< HEAD
=======
// The Diff chan will return diffs in the order they are parsed from the log.
>>>>>>> 7b492a69
func (c *Parser) RepoPath(ctx context.Context, source string, head string, abbreviatedLog bool, excludedGlobs []string, isBare bool) (chan *Diff, error) {
	args := []string{"-C", source, "log", "-p", "--full-history", "--date=format:%a %b %d %H:%M:%S %Y %z"}
	if abbreviatedLog {
		args = append(args, "--diff-filter=AM")
	}
	if head != "" {
		args = append(args, head)
	} else {
		args = append(args, "--all")
	}
	for _, glob := range excludedGlobs {
		args = append(args, "--", ".", fmt.Sprintf(":(exclude)%s", glob))
	}

	cmd := exec.Command("git", args...)
	absPath, err := filepath.Abs(source)
	if err == nil {
		if !isBare {
			cmd.Env = append(cmd.Env, "GIT_DIR="+filepath.Join(absPath, ".git"))
		} else {
			cmd.Env = append(cmd.Env,
				"GIT_DIR="+absPath,
			)
			// We need those variables to handle incoming commits
			// while using trufflehog in pre-receive hooks
			if dir := os.Getenv("GIT_OBJECT_DIRECTORY"); dir != "" {
				cmd.Env = append(cmd.Env, "GIT_OBJECT_DIRECTORY="+dir)
			}
			if dir := os.Getenv("GIT_ALTERNATE_OBJECT_DIRECTORIES"); dir != "" {
				cmd.Env = append(cmd.Env, "GIT_ALTERNATE_OBJECT_DIRECTORIES="+dir)
			}
		}
	}

	return c.executeCommand(ctx, cmd, false)
}

// Staged parses the output of the `git diff` command for the `source` path.
func (c *Parser) Staged(ctx context.Context, source string) (chan *Diff, error) {
	// Provide the --cached flag to diff to get the diff of the staged changes.
	args := []string{"-C", source, "diff", "-p", "--cached", "--full-history", "--diff-filter=AM", "--date=format:%a %b %d %H:%M:%S %Y %z"}

	cmd := exec.Command("git", args...)

	absPath, err := filepath.Abs(source)
	if err == nil {
		cmd.Env = append(cmd.Env, fmt.Sprintf("GIT_DIR=%s", filepath.Join(absPath, ".git")))
	}

	return c.executeCommand(ctx, cmd, true)
}

// executeCommand runs an exec.Cmd, reads stdout and stderr, and waits for the Cmd to complete.
func (c *Parser) executeCommand(ctx context.Context, cmd *exec.Cmd, isStaged bool) (chan *Diff, error) {
	diffChan := make(chan *Diff, 64)

	stdOut, err := cmd.StdoutPipe()
	if err != nil {
		return diffChan, err
	}
	stdErr, err := cmd.StderrPipe()
	if err != nil {
		return diffChan, err
	}

	err = cmd.Start()
	if err != nil {
		return diffChan, err
	}

	go func() {
		scanner := bufio.NewScanner(stdErr)
		for scanner.Scan() {
			ctx.Logger().V(2).Info(scanner.Text())
		}
	}()

	go func() {
		c.FromReader(ctx, stdOut, diffChan, isStaged)
<<<<<<< HEAD
=======
		if err := stdOut.Close(); err != nil {
			ctx.Logger().V(2).Info("Error closing git stdout pipe.", "error", err)
		}
>>>>>>> 7b492a69
		if err := cmd.Wait(); err != nil {
			ctx.Logger().V(2).Info("Error waiting for git command to complete.", "error", err)
		}
	}()

	return diffChan, nil
}

func (c *Parser) FromReader(ctx context.Context, stdOut io.Reader, diffChan chan *Diff, isStaged bool) {
	outReader := bufio.NewReader(stdOut)
	var (
		currentCommit *Commit

		totalLogSize int
	)
	var latestState = Initial

	diff := func(c *Commit, opts ...diffOption) *Diff {
		opts = append(opts, withCustomContentWriter(newBuffer()))
		return newDiff(c, opts...)
	}
	if c.useCustomContentWriter {
		diff = func(c *Commit, opts ...diffOption) *Diff {
			opts = append(opts, withCustomContentWriter(bufferedfilewriter.New()))
			return newDiff(c, opts...)
		}
	}
	currentDiff := diff(currentCommit)

	defer common.RecoverWithExit(ctx)
	defer close(diffChan)
	for {
		if common.IsDone(ctx) {
			break
		}

		line, err := outReader.ReadBytes([]byte("\n")[0])
		if err != nil && len(line) == 0 {
			break
		}

		switch {
		case isCommitLine(isStaged, latestState, line):
			latestState = CommitLine

			// If there is a currentDiff, add it to currentCommit.
			if currentDiff.Len() > 0 || currentDiff.IsBinary {
				if err := currentDiff.finalize(); err != nil {
					ctx.Logger().Error(
						err,
						"failed to finalize diff",
						"commit", currentCommit.Hash,
						"diff", currentDiff.PathB,
						"size", currentDiff.Len(),
						"latest_state", latestState.String(),
					)
				}
<<<<<<< HEAD
				currentDiff.CommitHash = currentCommit.Hash
=======
>>>>>>> 7b492a69
				diffChan <- currentDiff
				currentCommit.Size += currentDiff.Len()
			}
			// If there is a currentCommit, send it to the channel.
			if currentCommit != nil {
				totalLogSize += currentCommit.Size
			}
			// Create a new currentDiff and currentCommit
<<<<<<< HEAD
			currentDiff = diff()
			currentCommit = &Commit{}
			currentDiff.CommitMessage = strings.Builder{}
=======
			currentCommit = &Commit{Message: strings.Builder{}}
			currentDiff = diff(currentCommit)
>>>>>>> 7b492a69
			// Check that the commit line contains a hash and set it.
			if len(line) >= 47 {
				currentCommit.Hash = string(line[7:47])
				currentDiff.CommitHash = currentCommit.Hash
			}
		case isMergeLine(isStaged, latestState, line):
			latestState = MergeLine
		case isAuthorLine(isStaged, latestState, line):
			latestState = AuthorLine
<<<<<<< HEAD

			currentDiff.Author = strings.TrimRight(string(line[8:]), "\n")
=======
			currentCommit.Author = strings.TrimRight(string(line[8:]), "\n")

>>>>>>> 7b492a69
		case isDateLine(isStaged, latestState, line):
			latestState = DateLine

			date, err := time.Parse(c.dateFormat, strings.TrimSpace(string(line[6:])))
			if err != nil {
				ctx.Logger().V(2).Info("Could not parse date from git stream.", "error", err)
			}
			currentDiff.CommitDate = date
		case isMessageStartLine(isStaged, latestState, line):
			latestState = MessageStartLine
			// NoOp
		case isMessageLine(isStaged, latestState, line):
			latestState = MessageLine
			currentCommit.Message.Write(line[4:]) // Messages are indented by 4 spaces.

<<<<<<< HEAD
			currentDiff.CommitMessage.Write(line[4:])
=======
>>>>>>> 7b492a69
		case isMessageEndLine(isStaged, latestState, line):
			latestState = MessageEndLine
			// NoOp
		case isDiffLine(isStaged, latestState, line):
			latestState = DiffLine

			// This should never be nil, but check in case the stdin stream is messed up.
			if currentCommit == nil {
				currentCommit = &Commit{}
			}
			if currentDiff.Len() > 0 || currentDiff.IsBinary {
				if err := currentDiff.finalize(); err != nil {
					ctx.Logger().Error(err,
						"failed to finalize diff",
						"commit", currentCommit.Hash,
						"diff", currentDiff.PathB,
						"size", currentDiff.Len(),
						"latest_state", latestState.String(),
					)
				}
<<<<<<< HEAD
				currentDiff.CommitHash = currentCommit.Hash
				diffChan <- currentDiff
			}
			currentDiff = diff()
=======
				diffChan <- currentDiff
			}
			currentDiff = diff(currentCommit)
>>>>>>> 7b492a69
		case isModeLine(latestState, line):
			latestState = ModeLine
			// NoOp
		case isIndexLine(latestState, line):
			latestState = IndexLine
			// NoOp
		case isBinaryLine(latestState, line):
			latestState = BinaryFileLine

			currentDiff.PathB = pathFromBinaryLine(line)

			// Don't do anything if the file is deleted. (pathA has file path, pathB is /dev/null)
			if currentDiff.PathB != "" {
				currentDiff.IsBinary = true
			}
		case isFromFileLine(latestState, line):
			latestState = FromFileLine
			// NoOp
		case isToFileLine(latestState, line):
			latestState = ToFileLine

			// TODO: Is this fix still required?
			currentDiff.PathB = strings.TrimRight(strings.TrimRight(string(line[6:]), "\n"), "\t") // Trim the newline and tab characters. https://github.com/trufflesecurity/trufflehog/issues/1060
		case isHunkLineNumberLine(latestState, line):
			latestState = HunkLineNumberLine

			if currentDiff.Len() > 0 || currentDiff.IsBinary {
				if err := currentDiff.finalize(); err != nil {
					ctx.Logger().Error(
						err,
						"failed to finalize diff",
						"commit", currentCommit.Hash,
						"diff", currentDiff.PathB,
						"size", currentDiff.Len(),
						"latest_state", latestState.String(),
					)
				}
<<<<<<< HEAD
				currentDiff.CommitHash = currentCommit.Hash
=======
>>>>>>> 7b492a69
				diffChan <- currentDiff
			}
			currentDiff = diff(currentCommit, withPathB(currentDiff.PathB))

			words := bytes.Split(line, []byte(" "))
			if len(words) >= 3 {
				startSlice := bytes.Split(words[2], []byte(","))
				lineStart, err := strconv.Atoi(string(startSlice[0]))
				if err == nil {
					currentDiff.LineStart = lineStart
				}
			}
		case isHunkContextLine(latestState, line):
			if latestState != HunkContentLine {
				latestState = HunkContentLine
			}
			// TODO: Why do we care about this? It creates empty lines in the diff. If there are no plusLines, it's just newlines.
			if err := currentDiff.write(ctx, []byte("\n")); err != nil {
				ctx.Logger().Error(err, "failed to write to diff")
			}
		case isHunkPlusLine(latestState, line):
			if latestState != HunkContentLine {
				latestState = HunkContentLine
			}

			if err := currentDiff.write(ctx, line[1:]); err != nil {
				ctx.Logger().Error(err, "failed to write to diff")
			}
			// NoOp. We only care about additions.
		case isHunkMinusLine(latestState, line),
			isHunkNewlineWarningLine(latestState, line),
			isHunkEmptyLine(latestState, line):
			if latestState != HunkContentLine {
				latestState = HunkContentLine
			}
			// NoOp
		case isCommitSeparatorLine(latestState, line):
			// NoOp
		default:
			// Skip ahead until we find the next diff or commit.
			if latestState == ParseFailure {
				continue
			}

			// Here be dragons...
			// Build an informative error message.
			err := fmt.Errorf(`invalid line "%s" after state "%s"`, line, latestState)
			var logger logr.Logger
			if currentCommit != nil && currentCommit.Hash != "" {
				logger = ctx.Logger().WithValues("commit", currentCommit.Hash)
			} else {
				logger = ctx.Logger()
			}
			logger.Error(err, "failed to parse Git input. Recovering at the latest commit or diff...")

			latestState = ParseFailure
		}
		if currentCommit != nil && currentDiff != nil {
			currentDiff.CommitHash = currentCommit.Hash
		}

		if currentDiff.Len() > c.maxDiffSize {
			ctx.Logger().V(2).Info(fmt.Sprintf(
				"Diff for %s exceeded MaxDiffSize(%d)", currentDiff.PathB, c.maxDiffSize,
			))
			break
		}
	}
	cleanupParse(ctx, currentCommit, currentDiff, diffChan, &totalLogSize)

	ctx.Logger().V(2).Info("finished parsing git log.", "total_log_size", totalLogSize)
}

func (c *Parser) contentWriter() contentWriter {
	if c.useCustomContentWriter {
		return bufferedfilewriter.New()
	}
	return newBuffer()
}

func isMergeLine(isStaged bool, latestState ParseState, line []byte) bool {
	if isStaged || latestState != CommitLine {
		return false
	}
	if len(line) > 6 && bytes.Equal(line[:6], []byte("Merge:")) {
		return true
	}
	return false
}

// commit 7a95bbf0199e280a0e42dbb1d1a3f56cdd0f6e05
func isCommitLine(isStaged bool, latestState ParseState, line []byte) bool {
	if isStaged || !(latestState == Initial ||
		latestState == MessageStartLine ||
		latestState == MessageEndLine ||
		latestState == ModeLine ||
		latestState == IndexLine ||
		latestState == BinaryFileLine ||
		latestState == ToFileLine ||
		latestState == HunkContentLine ||
		latestState == ParseFailure) {
		return false
	}

	if len(line) > 7 && bytes.Equal(line[:7], []byte("commit ")) {
		return true
	}
	return false
}

// Author: Bill Rich <bill.rich@trufflesec.com>
func isAuthorLine(isStaged bool, latestState ParseState, line []byte) bool {
	if isStaged || !(latestState == CommitLine || latestState == MergeLine) {
		return false
	}
	if len(line) > 8 && bytes.Equal(line[:7], []byte("Author:")) {
		return true
	}
	return false
}

// Date:   Tue Aug 10 15:20:40 2021 +0100
func isDateLine(isStaged bool, latestState ParseState, line []byte) bool {
	if isStaged || latestState != AuthorLine {
		return false
	}
	if len(line) > 7 && bytes.Equal(line[:5], []byte("Date:")) {
		return true
	}
	return false
}

// Line directly after Date with only a newline.
func isMessageStartLine(isStaged bool, latestState ParseState, line []byte) bool {
	if isStaged || latestState != DateLine {
		return false
	}
	// TODO: Improve the implementation of this and isMessageEndLine
	if len(strings.TrimRight(string(line[:]), "\r\n")) == 0 {
		return true
	}
	return false
}

// Line that starts with 4 spaces
func isMessageLine(isStaged bool, latestState ParseState, line []byte) bool {
	if isStaged || !(latestState == MessageStartLine || latestState == MessageLine) {
		return false
	}
	if len(line) > 4 && bytes.Equal(line[:4], []byte("    ")) {
		return true
	}
	return false
}

// Line directly after MessageLine with only a newline.
func isMessageEndLine(isStaged bool, latestState ParseState, line []byte) bool {
	if isStaged || latestState != MessageLine {
		return false
	}
	if len(strings.TrimRight(string(line[:]), "\r\n")) == 0 {
		return true
	}
	return false
}

// diff --git a/internal/addrs/move_endpoint_module.go b/internal/addrs/move_endpoint_module.go
func isDiffLine(isStaged bool, latestState ParseState, line []byte) bool {
	if !(latestState == MessageStartLine || // Empty commit messages can go from MessageStart->Diff
		latestState == MessageEndLine ||
		latestState == BinaryFileLine ||
		latestState == IndexLine ||
		latestState == HunkContentLine ||
		latestState == ParseFailure) {
		if latestState == Initial && !isStaged {
			return false
		}
	}
	if len(line) > 11 && bytes.Equal(line[:11], []byte("diff --git ")) {
		return true
	}
	return false
}

// old mode 100644
// new mode 100755
// new file mode 100644
// similarity index 100%
// rename from old.txt
// rename to new.txt
// deleted file mode 100644
func isModeLine(latestState ParseState, line []byte) bool {
	if !(latestState == DiffLine || latestState == ModeLine) {
		return false
	}
	// This could probably be better written.
	if (len(line) > 17 && bytes.Equal(line[:17], []byte("deleted file mode"))) ||
		(len(line) > 16 && bytes.Equal(line[:16], []byte("similarity index"))) ||
		(len(line) > 13 && bytes.Equal(line[:13], []byte("new file mode"))) ||
		(len(line) > 11 && bytes.Equal(line[:11], []byte("rename from"))) ||
		(len(line) > 9 && bytes.Equal(line[:9], []byte("rename to"))) ||
		(len(line) > 8 && bytes.Equal(line[:8], []byte("old mode"))) ||
		(len(line) > 8 && bytes.Equal(line[:8], []byte("new mode"))) {
		return true
	}
	return false
}

// index 1ed6fbee1..aea1e643a 100644
// index 00000000..e69de29b
func isIndexLine(latestState ParseState, line []byte) bool {
	if !(latestState == DiffLine || latestState == ModeLine) {
		return false
	}
	if len(line) > 6 && bytes.Equal(line[:6], []byte("index ")) {
		return true
	}
	return false
}

// Binary files /dev/null and b/plugin.sig differ
func isBinaryLine(latestState ParseState, line []byte) bool {
	if latestState != IndexLine {
		return false
	}
	if len(line) > 7 && bytes.Equal(line[:6], []byte("Binary")) {
		return true
	}
	return false
}

// Get the b/ file path. Ignoring the edge case of files having `and /b` in the name for simplicity.
func pathFromBinaryLine(line []byte) string {
	logger := context.Background().Logger()
	sbytes := bytes.Split(line, []byte(" and b/"))
	if len(sbytes) != 2 {
		logger.V(2).Info("Expected binary line to be in 'Binary files a/fileA and b/fileB differ' format.", "got", line)
		return ""
	}
	bRaw := sbytes[1]
	return string(bRaw[:len(bRaw)-8]) // drop the "b/" and " differ\n"
}

// --- a/internal/addrs/move_endpoint_module.go
// --- /dev/null
func isFromFileLine(latestState ParseState, line []byte) bool {
	if !(latestState == IndexLine || latestState == ModeLine) {
		return false
	}
	if len(line) >= 6 && bytes.Equal(line[:4], []byte("--- ")) {
		return true
	}
	return false
}

// +++ b/internal/addrs/move_endpoint_module.go
func isToFileLine(latestState ParseState, line []byte) bool {
	if latestState != FromFileLine {
		return false
	}
	if len(line) >= 6 && bytes.Equal(line[:4], []byte("+++ ")) {
		return true
	}
	return false
}

// @@ -298 +298 @@ func maxRetryErrorHandler(resp *http.Response, err error, numTries int)
func isHunkLineNumberLine(latestState ParseState, line []byte) bool {
	if !(latestState == ToFileLine || latestState == HunkContentLine) {
		return false
	}
	if len(line) >= 8 && bytes.Equal(line[:2], []byte("@@")) {
		return true
	}
	return false
}

// fmt.Println("ok")
// (There's a space before `fmt` that gets removed by the formatter.)
func isHunkContextLine(latestState ParseState, line []byte) bool {
	if !(latestState == HunkLineNumberLine || latestState == HunkContentLine) {
		return false
	}
	if len(line) >= 1 && bytes.Equal(line[:1], []byte(" ")) {
		return true
	}
	return false
}

// +fmt.Println("ok")
func isHunkPlusLine(latestState ParseState, line []byte) bool {
	if !(latestState == HunkLineNumberLine || latestState == HunkContentLine) {
		return false
	}
	if len(line) >= 1 && bytes.Equal(line[:1], []byte("+")) {
		return true
	}
	return false
}

// -fmt.Println("ok")
func isHunkMinusLine(latestState ParseState, line []byte) bool {
	if !(latestState == HunkLineNumberLine || latestState == HunkContentLine) {
		return false
	}
	if len(line) >= 1 && bytes.Equal(line[:1], []byte("-")) {
		return true
	}
	return false
}

// \ No newline at end of file
func isHunkNewlineWarningLine(latestState ParseState, line []byte) bool {
	if latestState != HunkContentLine {
		return false
	}
	if len(line) >= 27 && bytes.Equal(line[:27], []byte("\\ No newline at end of file")) {
		return true
	}
	return false
}

// Newline after hunk, or an empty line, e.g.
// +}
//
// commit 00920984e3435057f09cee5468850f7546dfa637 (tag: v3.42.0)
func isHunkEmptyLine(latestState ParseState, line []byte) bool {
	if !(latestState == HunkLineNumberLine || latestState == HunkContentLine) {
		return false
	}
	// TODO: Can this also be `\n\r`?
	if len(line) == 1 && bytes.Equal(line[:1], []byte("\n")) {
		return true
	}
	return false
}

func isCommitSeparatorLine(latestState ParseState, line []byte) bool {
	if (latestState == ModeLine || latestState == IndexLine || latestState == BinaryFileLine || latestState == ToFileLine) &&
		len(line) == 1 && bytes.Equal(line[:1], []byte("\n")) {
		return true
	}
	return false
}

func cleanupParse(ctx context.Context, currentCommit *Commit, currentDiff *Diff, diffChan chan *Diff, totalLogSize *int) {
	if err := currentDiff.finalize(); err != nil {
		ctx.Logger().Error(err, "failed to finalize diff")
		return
	}

	// Ignore empty or binary diffs (this condition may be redundant).
	if currentDiff != nil && (currentDiff.Len() > 0 || currentDiff.IsBinary) {
<<<<<<< HEAD
		currentDiff.CommitHash = currentCommit.Hash
=======
		currentDiff.Commit = currentCommit
>>>>>>> 7b492a69
		diffChan <- currentDiff
	}
	if currentCommit != nil {
		if totalLogSize != nil {
			*totalLogSize += currentCommit.Size
		}
	}
}<|MERGE_RESOLUTION|>--- conflicted
+++ resolved
@@ -105,15 +105,7 @@
 	LineStart int
 	IsBinary  bool
 
-<<<<<<< HEAD
-	// Commit metadata.
-	CommitHash    string
-	Author        string
-	CommitDate    time.Time
-	CommitMessage strings.Builder
-=======
 	Commit *Commit
->>>>>>> 7b492a69
 
 	contentWriter contentWriter
 }
@@ -160,16 +152,11 @@
 
 // Commit contains commit header info and diffs.
 type Commit struct {
-<<<<<<< HEAD
-	Hash string
-	Size int // in bytes
-=======
 	Hash    string
 	Author  string
 	Date    time.Time
 	Message strings.Builder
 	Size    int // in bytes
->>>>>>> 7b492a69
 }
 
 // Parser sets values used in GitParse.
@@ -264,10 +251,7 @@
 }
 
 // RepoPath parses the output of the `git log` command for the `source` path.
-<<<<<<< HEAD
-=======
 // The Diff chan will return diffs in the order they are parsed from the log.
->>>>>>> 7b492a69
 func (c *Parser) RepoPath(ctx context.Context, source string, head string, abbreviatedLog bool, excludedGlobs []string, isBare bool) (chan *Diff, error) {
 	args := []string{"-C", source, "log", "-p", "--full-history", "--date=format:%a %b %d %H:%M:%S %Y %z"}
 	if abbreviatedLog {
@@ -347,12 +331,9 @@
 
 	go func() {
 		c.FromReader(ctx, stdOut, diffChan, isStaged)
-<<<<<<< HEAD
-=======
 		if err := stdOut.Close(); err != nil {
 			ctx.Logger().V(2).Info("Error closing git stdout pipe.", "error", err)
 		}
->>>>>>> 7b492a69
 		if err := cmd.Wait(); err != nil {
 			ctx.Logger().V(2).Info("Error waiting for git command to complete.", "error", err)
 		}
@@ -410,10 +391,6 @@
 						"latest_state", latestState.String(),
 					)
 				}
-<<<<<<< HEAD
-				currentDiff.CommitHash = currentCommit.Hash
-=======
->>>>>>> 7b492a69
 				diffChan <- currentDiff
 				currentCommit.Size += currentDiff.Len()
 			}
@@ -422,14 +399,8 @@
 				totalLogSize += currentCommit.Size
 			}
 			// Create a new currentDiff and currentCommit
-<<<<<<< HEAD
-			currentDiff = diff()
-			currentCommit = &Commit{}
-			currentDiff.CommitMessage = strings.Builder{}
-=======
 			currentCommit = &Commit{Message: strings.Builder{}}
 			currentDiff = diff(currentCommit)
->>>>>>> 7b492a69
 			// Check that the commit line contains a hash and set it.
 			if len(line) >= 47 {
 				currentCommit.Hash = string(line[7:47])
@@ -439,13 +410,8 @@
 			latestState = MergeLine
 		case isAuthorLine(isStaged, latestState, line):
 			latestState = AuthorLine
-<<<<<<< HEAD
-
-			currentDiff.Author = strings.TrimRight(string(line[8:]), "\n")
-=======
 			currentCommit.Author = strings.TrimRight(string(line[8:]), "\n")
 
->>>>>>> 7b492a69
 		case isDateLine(isStaged, latestState, line):
 			latestState = DateLine
 
@@ -461,10 +427,6 @@
 			latestState = MessageLine
 			currentCommit.Message.Write(line[4:]) // Messages are indented by 4 spaces.
 
-<<<<<<< HEAD
-			currentDiff.CommitMessage.Write(line[4:])
-=======
->>>>>>> 7b492a69
 		case isMessageEndLine(isStaged, latestState, line):
 			latestState = MessageEndLine
 			// NoOp
@@ -485,16 +447,9 @@
 						"latest_state", latestState.String(),
 					)
 				}
-<<<<<<< HEAD
-				currentDiff.CommitHash = currentCommit.Hash
 				diffChan <- currentDiff
 			}
-			currentDiff = diff()
-=======
-				diffChan <- currentDiff
-			}
 			currentDiff = diff(currentCommit)
->>>>>>> 7b492a69
 		case isModeLine(latestState, line):
 			latestState = ModeLine
 			// NoOp
@@ -532,10 +487,6 @@
 						"latest_state", latestState.String(),
 					)
 				}
-<<<<<<< HEAD
-				currentDiff.CommitHash = currentCommit.Hash
-=======
->>>>>>> 7b492a69
 				diffChan <- currentDiff
 			}
 			currentDiff = diff(currentCommit, withPathB(currentDiff.PathB))
@@ -889,11 +840,7 @@
 
 	// Ignore empty or binary diffs (this condition may be redundant).
 	if currentDiff != nil && (currentDiff.Len() > 0 || currentDiff.IsBinary) {
-<<<<<<< HEAD
-		currentDiff.CommitHash = currentCommit.Hash
-=======
 		currentDiff.Commit = currentCommit
->>>>>>> 7b492a69
 		diffChan <- currentDiff
 	}
 	if currentCommit != nil {
