--- conflicted
+++ resolved
@@ -103,20 +103,12 @@
 		e.detectors[false] = []detectors.Detector{}
 	}
 
-<<<<<<< HEAD
-	logrus.Debugf("loaded %d decoders", len(e.decoders))
-	logrus.Debugf("loaded %d dts total, %d with verification enabled. %d with verification disabled",
-		len(e.detectors[true])+len(e.detectors[false]),
-		len(e.detectors[true]),
-		len(e.detectors[false]))
-=======
 	ctx.Logger().V(2).Info("loaded decoders", "count", len(e.decoders))
 	ctx.Logger().V(2).Info("loaded detectors",
 		"total", len(e.detectors[true])+len(e.detectors[false]),
 		"verification_enabled", len(e.detectors[true]),
 		"verification_disabled", len(e.detectors[false]),
 	)
->>>>>>> c5c8d10d
 
 	// start the workers
 	for i := 0; i < e.concurrency; i++ {
