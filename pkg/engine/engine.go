package engine

import (
	"bytes"
	"fmt"
	"runtime"
	"sync"
	"sync/atomic"
	"time"

	"github.com/adrg/strutil"
	"github.com/adrg/strutil/metrics"
	lru "github.com/hashicorp/golang-lru"
	"google.golang.org/protobuf/proto"

	"github.com/trufflesecurity/trufflehog/v3/pkg/cleantemp"
	"github.com/trufflesecurity/trufflehog/v3/pkg/common"
	"github.com/trufflesecurity/trufflehog/v3/pkg/config"
	"github.com/trufflesecurity/trufflehog/v3/pkg/context"
	"github.com/trufflesecurity/trufflehog/v3/pkg/decoders"
	"github.com/trufflesecurity/trufflehog/v3/pkg/detectors"
	"github.com/trufflesecurity/trufflehog/v3/pkg/giturl"
	"github.com/trufflesecurity/trufflehog/v3/pkg/output"
	"github.com/trufflesecurity/trufflehog/v3/pkg/pb/detectorspb"
	"github.com/trufflesecurity/trufflehog/v3/pkg/pb/source_metadatapb"
	"github.com/trufflesecurity/trufflehog/v3/pkg/pb/sourcespb"
	"github.com/trufflesecurity/trufflehog/v3/pkg/sources"
)

// Metrics for the scan engine for external consumption.
type Metrics struct {
	BytesScanned           uint64
	ChunksScanned          uint64
	VerifiedSecretsFound   uint64
	UnverifiedSecretsFound uint64
	AvgDetectorTime        map[string]time.Duration

	scanStartTime time.Time
	ScanDuration  time.Duration
}

// runtimeMetrics for the scan engine for internal use by the engine.
type runtimeMetrics struct {
	mu sync.RWMutex
	Metrics
	detectorAvgTime sync.Map
}

// Printer is used to format found results and output them to the user. Ex JSON, plain text, etc.
// Please note printer implementations SHOULD BE thread safe.
type Printer interface {
	Print(ctx context.Context, r *detectors.ResultWithMetadata) error
}

type Engine struct {
	// CLI flags.
	concurrency uint8
	decoders    []decoders.Decoder
	detectors   []detectors.Detector
	// filterUnverified is used to reduce the number of unverified results.
	// If there are multiple unverified results for the same chunk for the same detector,
	// only the first one will be kept.
	filterUnverified bool
	// entropyFilter is used to filter out unverified results using Shannon entropy.
	filterEntropy        *float64
	onlyVerified         bool
	forceReverification  bool
	printAvgDetectorTime bool

	// ahoCorasickHandler manages the Aho-Corasick trie and related keyword lookups.
	ahoCorasickCore *AhoCorasickCore

	// Engine synchronization primitives.
	sourceManager          *sources.SourceManager
	results                chan detectors.ResultWithMetadata
	detectableChunksChan   chan detectableChunk
	reverifiableChunksChan chan reVerifiableChunk
	workersWg              sync.WaitGroup
	reverifiersWg          sync.WaitGroup
	wgDetectorWorkers      sync.WaitGroup
	WgNotifier             sync.WaitGroup

	// Runtime information.
	metrics runtimeMetrics
	// numFoundResults is used to keep track of the number of results found.
	numFoundResults uint32

	// printer provides a method for formatting and outputting search results.
	// The specific implementation (e.g., JSON, plain text)
	// should be set during initialization based on user preference or program requirements.
	printer Printer

	// dedupeCache is used to deduplicate results by comparing the
	// detector type, raw result, and source metadata
	dedupeCache *lru.Cache

	// verify determines whether the scanner will attempt to verify candidate secrets
	verify bool

	// Note: bad hack only used for testing
	reverificationTracking *reverificationTracking
}

type reverificationTracking struct {
	reverificationDuplicateCount int
	mu                           sync.Mutex
}

func (r *reverificationTracking) increment() {
	r.mu.Lock()
	r.reverificationDuplicateCount++
	r.mu.Unlock()
}

// Option is used to configure the engine during initialization using functional options.
type Option func(*Engine)

func WithConcurrency(concurrency uint8) Option {
	return func(e *Engine) {
		e.concurrency = concurrency
	}
}

const ignoreTag = "trufflehog:ignore"

func WithDetectors(d ...detectors.Detector) Option {
	return func(e *Engine) {
		e.detectors = append(e.detectors, d...)
	}
}

func WithDecoders(decoders ...decoders.Decoder) Option {
	return func(e *Engine) {
		e.decoders = decoders
	}
}

// WithFilterUnverified sets the filterUnverified flag on the engine. If set to
// true, the engine will only return the first unverified result for a chunk for a detector.
func WithFilterUnverified(filter bool) Option {
	return func(e *Engine) {
		e.filterUnverified = filter
	}
}

// WithFilterEntropy filters out unverified results using Shannon entropy.
func WithFilterEntropy(entropy float64) Option {
	return func(e *Engine) {
		if entropy > 0 {
			e.filterEntropy = &entropy
		}
	}
}

// WithOnlyVerified sets the onlyVerified flag on the engine. If set to true,
// the engine will only print verified results.
func WithOnlyVerified(onlyVerified bool) Option {
	return func(e *Engine) {
		e.onlyVerified = onlyVerified
	}
}

// WithPrintAvgDetectorTime sets the printAvgDetectorTime flag on the engine. If set to
// true, the engine will print the average time taken by each detector.
// This option allows us to measure the time taken for each detector ONLY if
// the engine is configured to print the results.
// Calculating the average time taken by each detector is an expensive operation
// and should be avoided unless specified by the user.
func WithPrintAvgDetectorTime(printAvgDetectorTime bool) Option {
	return func(e *Engine) {
		e.printAvgDetectorTime = printAvgDetectorTime
	}
}

// WithFilterDetectors applies a filter to the configured list of detectors. If
// the filterFunc returns true, the detector will be included for scanning.
// This option applies to the existing list of detectors configured, so the
// order this option appears matters. All filtering happens before scanning.
func WithFilterDetectors(filterFunc func(detectors.Detector) bool) Option {
	return func(e *Engine) {
		// If no detectors are configured, do nothing.
		if e.detectors == nil {
			return
		}
		e.detectors = filterDetectors(filterFunc, e.detectors)
	}
}

// WithPrinter sets the Printer on the engine.
func WithPrinter(printer Printer) Option {
	return func(e *Engine) {
		e.printer = printer
	}
}

// WithVerify configures whether the scanner will verify candidate secrets.
func WithVerify(verify bool) Option {
	return func(e *Engine) {
		e.verify = verify
	}
}

func withReverificationTracking() Option {
	return func(e *Engine) {
		e.reverificationTracking = &reverificationTracking{
			reverificationDuplicateCount: 0,
		}
	}
}

// WithForceReverification TODO comment
func WithForceReverification(forceReverification bool) Option {
	return func(e *Engine) {
		e.forceReverification = forceReverification
	}
}

func filterDetectors(filterFunc func(detectors.Detector) bool, input []detectors.Detector) []detectors.Detector {
	var out []detectors.Detector
	for _, detector := range input {
		if filterFunc(detector) {
			out = append(out, detector)
		}
	}
	return out
}

// HasFoundResults returns true if any results are found.
func (e *Engine) HasFoundResults() bool {
	return atomic.LoadUint32(&e.numFoundResults) > 0
}

// GetMetrics returns a copy of Metrics.
// It's safe for concurrent use, and the caller can't modify the original data.
func (e *Engine) GetMetrics() Metrics {
	e.metrics.mu.RLock()
	defer e.metrics.mu.RUnlock()

	result := e.metrics.Metrics
	result.AvgDetectorTime = make(map[string]time.Duration, len(e.metrics.AvgDetectorTime))

	for detectorName, durations := range e.DetectorAvgTime() {
		var total time.Duration
		for _, d := range durations {
			total += d
		}
		avgDuration := total / time.Duration(len(durations))
		result.AvgDetectorTime[detectorName] = avgDuration
	}

	result.ScanDuration = e.metrics.getScanDuration()

	return result
}

// GetDetectorsMetrics returns a copy of the average time taken by each detector.
func (e *Engine) GetDetectorsMetrics() map[string]time.Duration {
	e.metrics.mu.RLock()
	defer e.metrics.mu.RUnlock()

	result := make(map[string]time.Duration, len(DefaultDetectors()))
	for detectorName, durations := range e.DetectorAvgTime() {
		var total time.Duration
		for _, d := range durations {
			total += d
		}
		avgDuration := total / time.Duration(len(durations))
		result[detectorName] = avgDuration
	}

	return result
}

// getScanDuration returns the duration of the scan.
// If the scan is still running, it returns the time since the scan started.
func (m *Metrics) getScanDuration() time.Duration {
	if m.ScanDuration == 0 {
		return time.Since(m.scanStartTime)
	}

	return m.ScanDuration
}

// DetectorAvgTime returns the average time taken by each detector.
func (e *Engine) DetectorAvgTime() map[string][]time.Duration {
	logger := context.Background().Logger()
	avgTime := map[string][]time.Duration{}
	e.metrics.detectorAvgTime.Range(func(k, v any) bool {
		key, ok := k.(string)
		if !ok {
			logger.Info("expected detectorAvgTime key to be a string")
			return true
		}

		value, ok := v.([]time.Duration)
		if !ok {
			logger.Info("expected detectorAvgTime value to be []time.Duration")
			return true
		}
		avgTime[key] = value
		return true
	})
	return avgTime
}

// Start initializes and activates the engine's processing pipeline.
// It sets up various default configurations, prepares lookup structures for
// detectors, conducts basic sanity checks, and kickstarts all necessary workers.
// Once started, the engine begins processing input data to identify secrets.
func Start(ctx context.Context, options ...Option) (*Engine, error) {
	e := &Engine{}

	if err := e.initialize(ctx, options...); err != nil {
		return nil, err
	}
	e.setDefaults(ctx)
	e.sanityChecks(ctx)
	e.startWorkers(ctx)

	return e, nil
}

const defaultChannelBuffer = 1

// initialize prepares the engine's internal structures. The LRU cache optimizes
// deduplication efforts, allowing the engine to quickly check if a chunk has
// been processed before, thereby saving computational overhead.
func (e *Engine) initialize(ctx context.Context, options ...Option) error {
	// TODO (ahrav): Determine the optimal cache size.
	const cacheSize = 512 // number of entries in the LRU cache

	cache, err := lru.New(cacheSize)
	if err != nil {
		return fmt.Errorf("failed to initialize LRU cache: %w", err)
	}

	// Channels are used for communication between different parts of the engine,
	// ensuring that data flows smoothly without race conditions.
	e.detectableChunksChan = make(chan detectableChunk, defaultChannelBuffer)
	e.reverifiableChunksChan = make(chan reVerifiableChunk, defaultChannelBuffer)
	e.results = make(chan detectors.ResultWithMetadata, defaultChannelBuffer)
	e.dedupeCache = cache
	e.printer = new(output.PlainPrinter)
	e.metrics = runtimeMetrics{Metrics: Metrics{scanStartTime: time.Now()}}

	for _, option := range options {
		option(e)
	}
	ctx.Logger().V(4).Info("engine initialized")

	ctx.Logger().V(4).Info("setting up aho-corasick core")
	e.ahoCorasickCore = NewAhoCorasickCore(e.detectors)
	ctx.Logger().V(4).Info("set up aho-corasick core")

	return nil
}

// setDefaults ensures that if specific engine properties aren't provided,
// they're set to reasonable default values. It makes the engine robust to
// incomplete configuration.
func (e *Engine) setDefaults(ctx context.Context) {
	if e.concurrency == 0 {
		numCPU := runtime.NumCPU()
		ctx.Logger().Info("No concurrency specified, defaulting to max", "cpu", numCPU)
		e.concurrency = uint8(numCPU)
	}
	ctx.Logger().V(3).Info("engine started", "workers", e.concurrency)

	e.sourceManager = sources.NewManager(
		sources.WithConcurrentSources(int(e.concurrency)),
		sources.WithConcurrentUnits(int(e.concurrency)),
		sources.WithSourceUnits(),
		sources.WithBufferedOutput(defaultChannelBuffer),
	)

	// Default decoders handle common encoding formats.
	if len(e.decoders) == 0 {
		e.decoders = decoders.DefaultDecoders()
	}

	if len(e.detectors) == 0 {
		e.detectors = DefaultDetectors()
	}
	ctx.Logger().V(4).Info("default engine options set")
}

// Sanity check detectors for duplicate configuration. Only log in case
// a detector has been configured in a way that isn't represented by
// the DetectorID (type and version).
func (e *Engine) sanityChecks(ctx context.Context) {
	seenDetectors := make(map[config.DetectorID]struct{}, len(e.detectors))
	for _, det := range e.detectors {
		id := config.GetDetectorID(det)
		if _, ok := seenDetectors[id]; ok && id.ID != detectorspb.DetectorType_CustomRegex {
			ctx.Logger().Info("possible duplicate detector configured", "detector", id)
		}
		seenDetectors[id] = struct{}{}
	}
}

// startWorkers initiates all necessary workers. Workers handle processing of
// chunks concurrently. Separating the initialization of different types of
// workers helps in scalability and makes it easier to diagnose issues.
func (e *Engine) startWorkers(ctx context.Context) {
	// Scanner workers process input data and extract chunks for detectors.
	ctx.Logger().V(2).Info("starting scanner workers", "count", e.concurrency)
	for worker := uint64(0); worker < uint64(e.concurrency); worker++ {
		e.workersWg.Add(1)
		go func() {
			ctx := context.WithValue(ctx, "secret_worker_id", common.RandomID(5))
			defer common.Recover(ctx)
			defer e.workersWg.Done()
			e.detectorWorker(ctx)
		}()
	}

	// Detector workers apply keyword matching, regexes and API calls to detect secrets in chunks.
	const detectorWorkerMultiplier = 50
	ctx.Logger().V(2).Info("starting detector workers", "count", e.concurrency*detectorWorkerMultiplier)
	for worker := uint64(0); worker < uint64(e.concurrency*detectorWorkerMultiplier); worker++ {
		e.wgDetectorWorkers.Add(1)
		go func() {
			ctx := context.WithValue(ctx, "detector_worker_id", common.RandomID(5))
			defer common.Recover(ctx)
			defer e.wgDetectorWorkers.Done()
			e.detectChunks(ctx)
		}()
	}

	// reverifiers...
	ctx.Logger().V(2).Info("starting reverifier workers", "count", e.concurrency)
	for worker := uint64(0); worker < uint64(e.concurrency); worker++ {
		e.reverifiersWg.Add(1)
		go func() {
			ctx := context.WithValue(ctx, "secret_worker_id", common.RandomID(5))
			defer common.Recover(ctx)
			defer e.reverifiersWg.Done()
			e.reverifierWorker(ctx)
		}()
	}

	// Notifier workers communicate detected issues to the user or any downstream systems.
	// We want 1/4th of the notifier workers as the number of scanner workers.
	const notifierWorkerRatio = 4
	maxNotifierWorkers := 1
	if numWorkers := e.concurrency / notifierWorkerRatio; numWorkers > 0 {
		maxNotifierWorkers = int(numWorkers)
	}
	ctx.Logger().V(2).Info("starting notifier workers", "count", maxNotifierWorkers)
	for worker := 0; worker < maxNotifierWorkers; worker++ {
		e.WgNotifier.Add(1)
		go func() {
			ctx := context.WithValue(ctx, "notifier_worker_id", common.RandomID(5))
			defer common.Recover(ctx)
			defer e.WgNotifier.Done()
			e.notifyResults(ctx)
		}()
	}
}

// Finish waits for running sources to complete and workers to finish scanning
// chunks before closing their respective channels. Once Finish is called, no
// more sources may be scanned by the engine.
func (e *Engine) Finish(ctx context.Context) error {
	defer common.RecoverWithExit(ctx)
	// Wait for the sources to finish putting chunks onto the chunks channel.
	err := e.sourceManager.Wait()

	e.workersWg.Wait() // Wait for the workers to finish scanning chunks.

	close(e.reverifiableChunksChan)
	e.reverifiersWg.Wait()

	close(e.detectableChunksChan)
	e.wgDetectorWorkers.Wait() // Wait for the detector workers to finish detecting chunks.

	close(e.results)    // Detector workers are done, close the results channel and call it a day.
	e.WgNotifier.Wait() // Wait for the notifier workers to finish notifying results.

	if err := cleantemp.CleanTempArtifacts(ctx); err != nil {
		ctx.Logger().Error(err, "error cleaning temp artifacts")
	}

	e.metrics.ScanDuration = time.Since(e.metrics.scanStartTime)

	return err
}

func (e *Engine) ChunksChan() <-chan *sources.Chunk {
	return e.sourceManager.Chunks()
}

func (e *Engine) ResultsChan() chan detectors.ResultWithMetadata {
	return e.results
}

// ScanChunk injects a chunk into the output stream of chunks to be scanned.
// This method should rarely be used. TODO(THOG-1577): Remove when dependencies
// no longer rely on this functionality.
func (e *Engine) ScanChunk(chunk *sources.Chunk) {
	e.sourceManager.ScanChunk(chunk)
}

// detectableChunk is a decoded chunk that is ready to be scanned by its detector.
type detectableChunk struct {
	detector detectors.Detector
	chunk    sources.Chunk
	decoder  detectorspb.DecoderType
	wgDoneFn func()
}

type reVerifiableChunk struct {
	chunk            sources.Chunk
	decoder          detectorspb.DecoderType
	detectors        []detectors.Detector
	reverifyWgDoneFn func()
}

func (e *Engine) detectorWorker(ctx context.Context) {
	var wgDetect sync.WaitGroup
	var wgReverify sync.WaitGroup

	// Reuse the same map to avoid allocations.
	const avgDetectorsPerChunk = 2
	chunkSpecificDetectors := make(map[DetectorKey]detectors.Detector, avgDetectorsPerChunk)
	for originalChunk := range e.ChunksChan() {
		for chunk := range sources.Chunker(originalChunk) {
			atomic.AddUint64(&e.metrics.BytesScanned, uint64(len(chunk.Data)))
			for _, decoder := range e.decoders {
				decoded := decoder.FromChunk(chunk)
				if decoded == nil {
					ctx.Logger().V(4).Info("no decoder found for chunk", "chunk", chunk)
					continue
				}

				matchingDetectors := e.ahoCorasickCore.PopulateMatchingDetectors(string(decoded.Chunk.Data), chunkSpecificDetectors)
				if len(chunkSpecificDetectors) > 1 && !e.forceReverification {
					wgReverify.Add(1)
					e.reverifiableChunksChan <- reVerifiableChunk{
						chunk:            *decoded.Chunk,
						detectors:        matchingDetectors,
						decoder:          decoded.DecoderType,
						reverifyWgDoneFn: wgReverify.Done,
					}
					// Empty the map.
					for k := range chunkSpecificDetectors {
						delete(chunkSpecificDetectors, k)
					}
					continue
				}

				for k, detector := range chunkSpecificDetectors {
					decoded.Chunk.Verify = e.verify
					wgDetect.Add(1)
					e.detectableChunksChan <- detectableChunk{
						chunk:    *decoded.Chunk,
						detector: detector,
						decoder:  decoded.DecoderType,
						wgDoneFn: wgDetect.Done,
					}
					delete(chunkSpecificDetectors, k)
				}
			}
		}
		atomic.AddUint64(&e.metrics.ChunksScanned, 1)
	}

	wgReverify.Wait()
	wgDetect.Wait()
	ctx.Logger().V(4).Info("finished scanning chunks")
}

func likelyDuplicate(val []byte, dupesSlice [][]byte) bool {
	for _, v := range dupesSlice {
<<<<<<< HEAD
		if bytes.Equal(val, v) {
=======
		if v == val {
			fmt.Println("found exact duplicate", val, v)
>>>>>>> 6d8c3095
			return true
		}
		similarity := strutil.Similarity(string(val), string(v), metrics.NewLevenshtein())

		// close enough
		if similarity > 0.9 {
			fmt.Println("found similar duplicate", val, v, similarity)
			return true
		}
	}
	return false
}

func (e *Engine) reverifierWorker(ctx context.Context) {
	var wgDetect sync.WaitGroup

	// Reuse the same map and slice to avoid allocations.
	const avgSecretsPerDetector = 8
	detectorsWithResult := make([]detectors.Detector, 0, avgSecretsPerDetector)
	chunkSecrets := make([][]byte, 0, avgSecretsPerDetector)

nextChunk:
	for chunk := range e.reverifiableChunksChan {
		for _, detector := range chunk.detectors {
			// DO NOT VERIFY at this stage of the pipeline.
			results, err := detector.FromData(ctx, false, chunk.chunk.Data)
			if err != nil {
				ctx.Logger().Error(err, "error verifying chunk")
			}

			if len(results) == 0 {
				continue
			}
			detectorsWithResult = append(detectorsWithResult, detector)

			for _, res := range results {
				var val []byte
				if res.RawV2 != nil {
					val = res.RawV2
				} else {
					val = res.Raw
				}

				// Use levenstein distance to determine if the secret is likely the same.
				// Ex:
				// - postman api key: PMAK-qnwfsLyRSyfCwfpHaQP1UzDhrgpWvHjbYzjpRCMshjt417zWcrzyHUArs7r
				// - malicious detector "api key": qnwfsLyRSyfCwfpHaQP1UzDhrgpWvHjbYzjpRCMshjt417zWcrzyHUArs7r
				if likelyDuplicate(val, chunkSecrets) {
					// This indicates that the same secret was found by multiple detectors.
					// We should NOT VERIFY this chunk's data.
					if e.reverificationTracking != nil {
						e.reverificationTracking.increment()
					}
					chunk.reverifyWgDoneFn()
					wgDetect.Add(1)
					chunk.chunk.Verify = false // DO NOT VERIFY
					e.detectableChunksChan <- detectableChunk{
						chunk:    chunk.chunk,
						detector: detector,
						decoder:  chunk.decoder,
						wgDoneFn: wgDetect.Done,
					}

					// Empty the dupes and detectors slice
					chunkSecrets = chunkSecrets[:0]
					detectorsWithResult = detectorsWithResult[:0]
					continue nextChunk
				}
				chunkSecrets = append(chunkSecrets, val)
			}
		}

		for _, detector := range detectorsWithResult {
			wgDetect.Add(1)
			chunk.chunk.Verify = e.verify
			e.detectableChunksChan <- detectableChunk{
				chunk:    chunk.chunk,
				detector: detector,
				decoder:  chunk.decoder,
				wgDoneFn: wgDetect.Done,
			}
		}

		// Empty the dupes and detectors slice
		chunkSecrets = chunkSecrets[:0]
		detectorsWithResult = detectorsWithResult[:0]

		chunk.reverifyWgDoneFn()
	}

	wgDetect.Wait()
	ctx.Logger().V(4).Info("finished reverifying chunks")
}

func (e *Engine) detectChunks(ctx context.Context) {
	for data := range e.detectableChunksChan {
		e.detectChunk(ctx, data)
	}
}

func (e *Engine) detectChunk(ctx context.Context, data detectableChunk) {
	var start time.Time
	if e.printAvgDetectorTime {
		start = time.Now()
	}
	ctx, cancel := context.WithTimeout(ctx, time.Second*10)
	defer common.Recover(ctx)
	defer cancel()

	results, err := data.detector.FromData(ctx, data.chunk.Verify, data.chunk.Data)
	if err != nil {
		ctx.Logger().Error(err, "error scanning chunk")
	}

	if e.printAvgDetectorTime && len(results) > 0 {
		elapsed := time.Since(start)
		detectorName := results[0].DetectorType.String()
		avgTimeI, ok := e.metrics.detectorAvgTime.Load(detectorName)
		var avgTime []time.Duration
		if ok {
			avgTime, ok = avgTimeI.([]time.Duration)
			if !ok {
				return
			}
		}
		avgTime = append(avgTime, elapsed)
		e.metrics.detectorAvgTime.Store(detectorName, avgTime)
	}

	if e.filterUnverified {
		results = detectors.CleanResults(results)
	}

	if e.filterEntropy != nil {
		results = detectors.FilterResultsWithEntropy(results, *e.filterEntropy)
	}

	for _, res := range results {
		e.processResult(ctx, data, res)
	}
	data.wgDoneFn()
}

func (e *Engine) processResult(ctx context.Context, data detectableChunk, res detectors.Result) {
	ignoreLinePresent := false
	if SupportsLineNumbers(data.chunk.SourceType) {
		copyChunk := data.chunk
		copyMetaDataClone := proto.Clone(data.chunk.SourceMetadata)
		if copyMetaData, ok := copyMetaDataClone.(*source_metadatapb.MetaData); ok {
			copyChunk.SourceMetadata = copyMetaData
		}
		fragStart, mdLine, link := FragmentFirstLineAndLink(&copyChunk)
		ignoreLinePresent = SetResultLineNumber(&copyChunk, &res, fragStart, mdLine)
		if err := UpdateLink(ctx, copyChunk.SourceMetadata, link, *mdLine); err != nil {
			ctx.Logger().Error(err, "error setting link")
			return
		}
		data.chunk = copyChunk
	}
	if ignoreLinePresent {
		return
	}

	secret := detectors.CopyMetadata(&data.chunk, res)
	secret.DecoderType = data.decoder
	e.results <- secret
}

func (e *Engine) notifyResults(ctx context.Context) {
	for r := range e.ResultsChan() {
		if e.onlyVerified && !r.Verified {
			continue
		}
		atomic.AddUint32(&e.numFoundResults, 1)

		// Dedupe results by comparing the detector type, raw result, and source metadata.
		// We want to avoid duplicate results with different decoder types, but we also
		// want to include duplicate results with the same decoder type.
		// Duplicate results with the same decoder type SHOULD have their own entry in the
		// results list, this would happen if the same secret is found multiple times.
		key := fmt.Sprintf("%s%s%s%+v", r.DetectorType.String(), r.Raw, r.RawV2, r.SourceMetadata)
		if val, ok := e.dedupeCache.Get(key); ok {
			if res, ok := val.(detectorspb.DecoderType); ok && res != r.DecoderType {
				continue
			}
		}
		e.dedupeCache.Add(key, r.DecoderType)

		if r.Verified {
			atomic.AddUint64(&e.metrics.VerifiedSecretsFound, 1)
		} else {
			atomic.AddUint64(&e.metrics.UnverifiedSecretsFound, 1)
		}

		if err := e.printer.Print(ctx, &r); err != nil {
			ctx.Logger().Error(err, "error printing result")
		}
	}
}

// SupportsLineNumbers determines if a line number can be found for a source type.
func SupportsLineNumbers(sourceType sourcespb.SourceType) bool {
	switch sourceType {
	case sourcespb.SourceType_SOURCE_TYPE_GIT,
		sourcespb.SourceType_SOURCE_TYPE_GITHUB,
		sourcespb.SourceType_SOURCE_TYPE_GITLAB,
		sourcespb.SourceType_SOURCE_TYPE_BITBUCKET,
		sourcespb.SourceType_SOURCE_TYPE_GERRIT,
		sourcespb.SourceType_SOURCE_TYPE_GITHUB_UNAUTHENTICATED_ORG,
		sourcespb.SourceType_SOURCE_TYPE_PUBLIC_GIT,
		sourcespb.SourceType_SOURCE_TYPE_FILESYSTEM,
		sourcespb.SourceType_SOURCE_TYPE_AZURE_REPOS:
		return true
	default:
		return false
	}
}

// FragmentLineOffset sets the line number for a provided source chunk with a given detector result.
func FragmentLineOffset(chunk *sources.Chunk, result *detectors.Result) (int64, bool) {
	before, after, found := bytes.Cut(chunk.Data, result.Raw)
	if !found {
		return 0, false
	}
	lineNumber := int64(bytes.Count(before, []byte("\n")))
	// If the line contains the ignore tag, we should ignore the result.
	endLine := bytes.Index(after, []byte("\n"))
	if endLine == -1 {
		endLine = len(after)
	}
	if bytes.Contains(after[:endLine], []byte(ignoreTag)) {
		return lineNumber, true
	}
	return lineNumber, false
}

// FragmentFirstLineAndLink extracts the first line number and the link from the chunk metadata.
// It returns:
//   - The first line number of the fragment.
//   - A pointer to the line number, facilitating direct updates.
//   - The link associated with the fragment. This link may be updated in the chunk metadata
//     if there's a change in the line number.
func FragmentFirstLineAndLink(chunk *sources.Chunk) (int64, *int64, string) {
	if chunk.SourceMetadata == nil {
		return 0, nil, ""
	}

	var (
		fragmentStart *int64
		link          string
	)
	switch metadata := chunk.SourceMetadata.GetData().(type) {
	case *source_metadatapb.MetaData_Git:
		fragmentStart = &metadata.Git.Line
	case *source_metadatapb.MetaData_Github:
		fragmentStart = &metadata.Github.Line
		link = metadata.Github.Link
	case *source_metadatapb.MetaData_Gitlab:
		fragmentStart = &metadata.Gitlab.Line
		link = metadata.Gitlab.Link
	case *source_metadatapb.MetaData_Bitbucket:
		fragmentStart = &metadata.Bitbucket.Line
		link = metadata.Bitbucket.Link
	case *source_metadatapb.MetaData_Gerrit:
		fragmentStart = &metadata.Gerrit.Line
	case *source_metadatapb.MetaData_Filesystem:
		fragmentStart = &metadata.Filesystem.Line
		link = metadata.Filesystem.Link
	case *source_metadatapb.MetaData_AzureRepos:
		fragmentStart = &metadata.AzureRepos.Line
		link = metadata.AzureRepos.Link
	default:
		return 0, nil, ""
	}
	return *fragmentStart, fragmentStart, link
}

// SetResultLineNumber sets the line number in the provided result.
func SetResultLineNumber(chunk *sources.Chunk, result *detectors.Result, fragStart int64, mdLine *int64) bool {
	offset, skip := FragmentLineOffset(chunk, result)
	*mdLine = fragStart + offset
	return skip
}

// UpdateLink updates the link of the provided source metadata.
func UpdateLink(ctx context.Context, metadata *source_metadatapb.MetaData, link string, line int64) error {
	if metadata == nil {
		return fmt.Errorf("metadata is nil when setting the link")
	}

	if link == "" {
		ctx.Logger().V(4).Info("link is empty, skipping update")
		return nil
	}

	newLink := giturl.UpdateLinkLineNumber(ctx, link, line)

	switch meta := metadata.GetData().(type) {
	case *source_metadatapb.MetaData_Github:
		meta.Github.Link = newLink
	case *source_metadatapb.MetaData_Gitlab:
		meta.Gitlab.Link = newLink
	case *source_metadatapb.MetaData_Bitbucket:
		meta.Bitbucket.Link = newLink
	case *source_metadatapb.MetaData_Filesystem:
		meta.Filesystem.Link = newLink
	case *source_metadatapb.MetaData_AzureRepos:
		meta.AzureRepos.Link = newLink
	default:
		return fmt.Errorf("unsupported metadata type")
	}
	return nil
}<|MERGE_RESOLUTION|>--- conflicted
+++ resolved
@@ -570,14 +570,10 @@
 	ctx.Logger().V(4).Info("finished scanning chunks")
 }
 
-func likelyDuplicate(val []byte, dupesSlice [][]byte) bool {
+func likelyDuplicate(val string, dupesSlice []string) bool {
 	for _, v := range dupesSlice {
-<<<<<<< HEAD
-		if bytes.Equal(val, v) {
-=======
 		if v == val {
 			fmt.Println("found exact duplicate", val, v)
->>>>>>> 6d8c3095
 			return true
 		}
 		similarity := strutil.Similarity(string(val), string(v), metrics.NewLevenshtein())
@@ -597,7 +593,7 @@
 	// Reuse the same map and slice to avoid allocations.
 	const avgSecretsPerDetector = 8
 	detectorsWithResult := make([]detectors.Detector, 0, avgSecretsPerDetector)
-	chunkSecrets := make([][]byte, 0, avgSecretsPerDetector)
+	chunkSecrets := make([]string, 0, avgSecretsPerDetector)
 
 nextChunk:
 	for chunk := range e.reverifiableChunksChan {
@@ -625,7 +621,8 @@
 				// Ex:
 				// - postman api key: PMAK-qnwfsLyRSyfCwfpHaQP1UzDhrgpWvHjbYzjpRCMshjt417zWcrzyHUArs7r
 				// - malicious detector "api key": qnwfsLyRSyfCwfpHaQP1UzDhrgpWvHjbYzjpRCMshjt417zWcrzyHUArs7r
-				if likelyDuplicate(val, chunkSecrets) {
+				valStr := string(val)
+				if likelyDuplicate(valStr, chunkSecrets) {
 					// This indicates that the same secret was found by multiple detectors.
 					// We should NOT VERIFY this chunk's data.
 					if e.reverificationTracking != nil {
@@ -646,7 +643,7 @@
 					detectorsWithResult = detectorsWithResult[:0]
 					continue nextChunk
 				}
-				chunkSecrets = append(chunkSecrets, val)
+				chunkSecrets = append(chunkSecrets, valStr)
 			}
 		}
 
