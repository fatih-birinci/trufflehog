--- conflicted
+++ resolved
@@ -549,22 +549,13 @@
 			break
 		}
 
-<<<<<<< HEAD
-		fullHash := diff.CommitHash
-=======
 		fullHash := diff.Commit.Hash
->>>>>>> 7b492a69
 		if !strings.EqualFold(fullHash, lastCommitHash) {
 			depth++
 			lastCommitHash = fullHash
 			atomic.AddUint64(&s.metrics.commitsScanned, 1)
-<<<<<<< HEAD
-		}
-		logger.V(5).Info("scanning commit", "commit", fullHash)
-=======
 			logger.V(5).Info("scanning commit", "commit", fullHash)
 		}
->>>>>>> 7b492a69
 		if len(scanOptions.BaseHash) > 0 {
 			if fullHash == scanOptions.BaseHash {
 				logger.V(1).Info("reached base commit", "commit", fullHash)
@@ -580,13 +571,8 @@
 		if fileName == "" {
 			continue
 		}
-<<<<<<< HEAD
-		email := diff.Author
-		when := diff.CommitDate.UTC().Format("2006-01-02 15:04:05 -0700")
-=======
 		email := diff.Commit.Author
 		when := diff.Commit.Date.UTC().Format("2006-01-02 15:04:05 -0700")
->>>>>>> 7b492a69
 
 		// Handle binary files by reading the entire file rather than using the diff.
 		if diff.IsBinary {
@@ -630,7 +616,6 @@
 					"file", diff.PathB,
 				)
 				return nil
-<<<<<<< HEAD
 			}
 			defer reader.Close()
 
@@ -653,30 +638,6 @@
 				Data:           data,
 				Verify:         s.verify,
 			}
-=======
-			}
-			defer reader.Close()
-
-			data := make([]byte, d.Len())
-			if _, err := reader.Read(data); err != nil {
-				ctx.Logger().Error(
-					err, "error reading diff content for commit",
-					"filename", fileName,
-					"commit", fullHash,
-					"file", diff.PathB,
-				)
-				return nil
-			}
-			chunk := sources.Chunk{
-				SourceName:     s.sourceName,
-				SourceID:       s.sourceID,
-				JobID:          s.jobID,
-				SourceType:     s.sourceType,
-				SourceMetadata: metadata,
-				Data:           data,
-				Verify:         s.verify,
-			}
->>>>>>> 7b492a69
 			return reporter.ChunkOk(ctx, chunk)
 		}
 		if err := chunkData(diff); err != nil {
@@ -787,11 +748,7 @@
 	var depth int64
 	var lastCommitHash string
 	for diff := range diffChan {
-<<<<<<< HEAD
-		fullHash := diff.CommitHash
-=======
 		fullHash := diff.Commit.Hash
->>>>>>> 7b492a69
 		logger := ctx.Logger().WithValues("filename", diff.PathB, "commit", fullHash, "file", diff.PathB)
 		logger.V(2).Info("scanning staged changes from git")
 
@@ -826,13 +783,8 @@
 			continue
 		}
 
-<<<<<<< HEAD
-		email := diff.Author
-		when := diff.CommitDate.UTC().Format("2006-01-02 15:04:05 -0700")
-=======
 		email := diff.Commit.Author
 		when := diff.Commit.Date.UTC().Format("2006-01-02 15:04:05 -0700")
->>>>>>> 7b492a69
 
 		// Handle binary files by reading the entire file rather than using the diff.
 		if diff.IsBinary {
@@ -864,7 +816,6 @@
 					"file", diff.PathB,
 				)
 				return nil
-<<<<<<< HEAD
 			}
 			defer reader.Close()
 
@@ -887,30 +838,6 @@
 				Data:           data,
 				Verify:         s.verify,
 			}
-=======
-			}
-			defer reader.Close()
-
-			data := make([]byte, d.Len())
-			if _, err := reader.Read(data); err != nil {
-				ctx.Logger().Error(
-					err, "error reading diff content for staged",
-					"filename", fileName,
-					"commit", fullHash,
-					"file", diff.PathB,
-				)
-				return nil
-			}
-			chunk := sources.Chunk{
-				SourceName:     s.sourceName,
-				SourceID:       s.sourceID,
-				JobID:          s.jobID,
-				SourceType:     s.sourceType,
-				SourceMetadata: metadata,
-				Data:           data,
-				Verify:         s.verify,
-			}
->>>>>>> 7b492a69
 			return reporter.ChunkOk(ctx, chunk)
 		}
 		if err := chunkData(diff); err != nil {
