--- conflicted
+++ resolved
@@ -58,13 +58,8 @@
 }
 
 // Init returns an initialized Filesystem source.
-<<<<<<< HEAD
 func (s *Source) Init(aCtx context.Context, cfg sources.SourceConfig) error {
-	s.log = log.WithField("source", s.Type()).WithField("name", cfg.Name)
-=======
-func (s *Source) Init(aCtx context.Context, name string, jobId, sourceId int64, verify bool, connection *anypb.Any, _ int) error {
 	s.log = aCtx.Logger()
->>>>>>> d317ddb5
 
 	s.name = cfg.Name
 	s.sourceId = cfg.SourceID
