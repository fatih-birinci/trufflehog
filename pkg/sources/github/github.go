package github

import (
	"fmt"
	"net/http"
	"net/url"
	"os"
	"regexp"
	"runtime"
	"sort"
	"strconv"
	"strings"
	"sync"
	"sync/atomic"
	"time"

	"github.com/bradleyfalzon/ghinstallation/v2"
	"github.com/go-errors/errors"
	gogit "github.com/go-git/go-git/v5"
	"github.com/go-logr/logr"
	"github.com/gobwas/glob"
	"github.com/google/go-github/v42/github"
	"golang.org/x/oauth2"
	"golang.org/x/sync/errgroup"
	"google.golang.org/protobuf/proto"
	"google.golang.org/protobuf/types/known/anypb"

	"github.com/trufflesecurity/trufflehog/v3/pkg/cache"
	"github.com/trufflesecurity/trufflehog/v3/pkg/cache/memory"
	"github.com/trufflesecurity/trufflehog/v3/pkg/common"
	"github.com/trufflesecurity/trufflehog/v3/pkg/context"
	"github.com/trufflesecurity/trufflehog/v3/pkg/giturl"
	"github.com/trufflesecurity/trufflehog/v3/pkg/pb/credentialspb"
	"github.com/trufflesecurity/trufflehog/v3/pkg/pb/source_metadatapb"
	"github.com/trufflesecurity/trufflehog/v3/pkg/pb/sourcespb"
	"github.com/trufflesecurity/trufflehog/v3/pkg/sanitizer"
	"github.com/trufflesecurity/trufflehog/v3/pkg/sources"
	"github.com/trufflesecurity/trufflehog/v3/pkg/sources/git"
)

const (
	unauthGithubOrgRateLimt = 30
	defaultPagination       = 100
	membersAppPagination    = 500
)

type Source struct {
	name        string
	githubUser  string
	githubToken string
	sourceID    int64
	jobID       int64
	verify      bool
	repos,
	orgs,
	members []string
	filteredRepoCache *filteredRepoCache
	memberCache       map[string]struct{}
	git               *git.Git
	scanOptions       *git.ScanOptions
	httpClient        *http.Client
	log               logr.Logger
	conn              *sourcespb.GitHub
	jobPool           *errgroup.Group
	resumeInfoMutex   sync.Mutex
	resumeInfoSlice   []string
	apiClient         *github.Client
	mu                sync.Mutex
	publicMap         map[string]source_metadatapb.Visibility
	sources.Progress
}

func (s *Source) WithScanOptions(scanOptions *git.ScanOptions) {
	s.scanOptions = scanOptions
}

// Ensure the Source satisfies the interface at compile time
var _ sources.Source = (*Source)(nil)
var endsWithGithub = regexp.MustCompile(`github\.com/?$`)

// Type returns the type of source.
// It is used for matching source types in configuration and job input.
func (s *Source) Type() sourcespb.SourceType {
	return sourcespb.SourceType_SOURCE_TYPE_GITHUB
}

func (s *Source) SourceID() int64 {
	return s.sourceID
}

func (s *Source) JobID() int64 {
	return s.jobID
}

func (s *Source) UserAndToken(ctx context.Context, installationClient *github.Client) (string, string, error) {
	switch cred := s.conn.GetCredential().(type) {
	case *sourcespb.GitHub_Unauthenticated:
		// do nothing
	case *sourcespb.GitHub_GithubApp:
		id, err := strconv.ParseInt(cred.GithubApp.InstallationId, 10, 64)
		if err != nil {
			return "", "", errors.New(err)
		}
		// TODO: Check rate limit for this call.
		token, _, err := installationClient.Apps.CreateInstallationToken(
			ctx, id, &github.InstallationTokenOptions{})
		if err != nil {
			return "", "", errors.WrapPrefix(err, "unable to create installation token", 0)
		}
		return "x-access-token", token.GetToken(), nil // TODO: multiple workers request this, track the TTL
	case *sourcespb.GitHub_Token:
		var (
			ghUser *github.User
			resp   *github.Response
			err    error
		)
		for {
			ghUser, resp, err = s.apiClient.Users.Get(context.TODO(), "")
			if handled := s.handleRateLimit(err, resp); handled {
				continue
			}
			if err != nil {
				return "", "", errors.New(err)
			}
			break
		}
		return ghUser.GetLogin(), cred.Token, nil
	}

	return "", "", errors.New("unhandled credential type for token fetch")
}

// filteredRepoCache is a wrapper around cache.Cache that filters out repos
// based on include and exclude globs.
type filteredRepoCache struct {
	cache.Cache
	include, exclude []string
}

func newFilteredRepoCache(c cache.Cache, include, exclude []string) *filteredRepoCache {
	return &filteredRepoCache{Cache: c, include: include, exclude: exclude}
}

// Set overrides the cache.Cache Set method to filter out repos based on
// include and exclude globs.
func (c *filteredRepoCache) Set(key, val string) {
	if c.ignoreRepo(key) {
		return
	}
	if !c.includeRepo(key) {
		return
	}
	c.Cache.Set(key, val)
}

func (c *filteredRepoCache) ignoreRepo(s string) bool {
	for _, exclude := range c.exclude {
		g, err := glob.Compile(exclude)
		if err != nil {
			continue
		}
		if g.Match(s) {
			return true
		}
	}
	return false
}

func (c *filteredRepoCache) includeRepo(s string) bool {
	if len(c.include) == 0 {
		return true
	}

	for _, include := range c.include {
		g, err := glob.Compile(include)
		if err != nil {
			continue
		}
		if g.Match(s) {
			return true
		}
	}
	return false
}

// Init returns an initialized GitHub source.
func (s *Source) Init(aCtx context.Context, name string, jobID, sourceID int64, verify bool, connection *anypb.Any, concurrency int) error {
	s.log = aCtx.Logger()

	s.name = name
	s.sourceID = sourceID
	s.jobID = jobID
	s.verify = verify
	s.jobPool = &errgroup.Group{}
	s.jobPool.SetLimit(concurrency)

	s.httpClient = common.RetryableHttpClientTimeout(60)
	s.apiClient = github.NewClient(s.httpClient)

	var conn sourcespb.GitHub
	err := anypb.UnmarshalTo(connection, &conn, proto.UnmarshalOptions{})
	if err != nil {
		return errors.WrapPrefix(err, "error unmarshalling connection", 0)
	}
	s.conn = &conn

	s.filteredRepoCache = newFilteredRepoCache(memory.New(), s.conn.IncludeRepos, s.conn.IgnoreRepos)
	s.memberCache = make(map[string]struct{})

	s.repos = s.conn.Repositories
	for _, repo := range s.repos {
		r, err := s.normalizeRepo(repo)
		if err != nil {
			aCtx.Logger().Error(err, "invalid repository", "repo", repo)
			continue
		}
		s.filteredRepoCache.Set(r, r)
	}

	s.orgs = s.conn.Organizations

	// Head or base should only be used with incoming webhooks
	if (len(s.conn.Head) > 0 || len(s.conn.Base) > 0) && len(s.repos) != 1 {
		return fmt.Errorf("cannot specify head or base with multiple repositories")
	}

	s.publicMap = map[string]source_metadatapb.Visibility{}

	s.git = git.NewGit(s.Type(), s.JobID(), s.SourceID(), s.name, s.verify, runtime.NumCPU(),
		func(file, email, commit, timestamp, repository string, line int64) *source_metadatapb.MetaData {
			return &source_metadatapb.MetaData{
				Data: &source_metadatapb.MetaData_Github{
					Github: &source_metadatapb.Github{
						Commit:     sanitizer.UTF8(commit),
						File:       sanitizer.UTF8(file),
						Email:      sanitizer.UTF8(email),
						Repository: sanitizer.UTF8(repository),
						Link:       git.GenerateLink(repository, commit, file),
						Timestamp:  sanitizer.UTF8(timestamp),
						Line:       line,
						Visibility: s.visibilityOf(repository),
					},
				},
			}
		})

	return nil
}

func (s *Source) visibilityOf(repoURL string) (visibility source_metadatapb.Visibility) {
	s.mu.Lock()
	visibility, ok := s.publicMap[repoURL]
	s.mu.Unlock()
	if ok {
		return visibility
	}

	visibility = source_metadatapb.Visibility_public
	defer func() {
		s.mu.Lock()
		s.publicMap[repoURL] = visibility
		s.mu.Unlock()
	}()
	logger := s.log.WithValues("repo", repoURL)
	logger.V(2).Info("Checking public status")
	u, err := url.Parse(repoURL)
	if err != nil {
		logger.Error(err, "Could not parse repository URL.")
		return
	}

	var resp *github.Response
	urlPathParts := strings.Split(u.Path, "/")
	switch len(urlPathParts) {
	case 2:
		// Check if repoURL is a gist.
		var gist *github.Gist
		repoName := urlPathParts[1]
		repoName = strings.TrimSuffix(repoName, ".git")
		for {
			gist, resp, err = s.apiClient.Gists.Get(context.TODO(), repoName)
			if !s.handleRateLimit(err, resp) {
				break
			}
		}
		if err != nil || gist == nil {
			if _, unauthenticated := s.conn.GetCredential().(*sourcespb.GitHub_Unauthenticated); unauthenticated {
				logger.Info("Unauthenticated scans cannot determine if a repository is private.")
				visibility = source_metadatapb.Visibility_private
			}
			logger.Error(err, "Could not get Github repository")
			return
		}
		if !(*gist.Public) {
			visibility = source_metadatapb.Visibility_private
		}
	case 3:
		var repo *github.Repository
		owner := urlPathParts[1]
		repoName := urlPathParts[2]
		repoName = strings.TrimSuffix(repoName, ".git")
		for {
			repo, resp, err = s.apiClient.Repositories.Get(context.TODO(), owner, repoName)
			if !s.handleRateLimit(err, resp) {
				break
			}
		}
		if err != nil || repo == nil {
			logger.Error(err, "Could not get Github repository")
			if _, unauthenticated := s.conn.GetCredential().(*sourcespb.GitHub_Unauthenticated); unauthenticated {
				logger.Info("Unauthenticated scans cannot determine if a repository is private.")
				visibility = source_metadatapb.Visibility_private
			}
			return
		}
		if *repo.Private {
			visibility = source_metadatapb.Visibility_private
		}
	default:
		logger.Error(fmt.Errorf("unexpected number of parts"), "RepoURL should split into 2 or 3 parts",
			"got", len(urlPathParts),
		)
	}
	return
}

// Chunks emits chunks of bytes over a channel.
func (s *Source) Chunks(ctx context.Context, chunksChan chan *sources.Chunk) error {
	apiEndpoint := s.conn.Endpoint
	if len(apiEndpoint) == 0 || endsWithGithub.MatchString(apiEndpoint) {
		apiEndpoint = "https://api.github.com"
	}

	installationClient, err := s.enumerate(ctx, apiEndpoint)
	if err != nil {
		return err
	}

	return s.scan(ctx, installationClient, chunksChan)
}

func (s *Source) enumerate(ctx context.Context, apiEndpoint string) (*github.Client, error) {
	var installationClient *github.Client
	var err error

	switch cred := s.conn.GetCredential().(type) {
	case *sourcespb.GitHub_Unauthenticated:
		s.enumerateUnauthenticated(ctx)
	case *sourcespb.GitHub_Token:
		if err = s.enumerateWithToken(ctx, apiEndpoint, cred.Token); err != nil {
			return nil, err
		}
	case *sourcespb.GitHub_GithubApp:
		if installationClient, err = s.enumerateWithApp(ctx, apiEndpoint, cred.GithubApp); err != nil {
			return nil, err
		}
	default:
		// TODO: move this error to Init
		return nil, errors.Errorf("Invalid configuration given for source. Name: %s, Type: %s", s.name, s.Type())
	}

	s.repos = s.filteredRepoCache.Values()

	// We must sort the repos so we can resume later if necessary.
	sort.Strings(s.repos)
	return installationClient, nil
}

func (s *Source) enumerateUnauthenticated(ctx context.Context) {
	s.apiClient = github.NewClient(s.httpClient)
	if len(s.orgs) > unauthGithubOrgRateLimt {
		s.log.Info("You may experience rate limiting when using the unauthenticated GitHub api. Consider using an authenticated scan instead.")
	}

	for _, org := range s.orgs {
		if err := s.getReposByOrg(ctx, org); err != nil {
			s.log.Error(err, "error fetching repos for org or user")
		}

		// We probably don't need to do this, since getting repos by org makes more sense?
		if err := s.getReposByUser(ctx, org); err != nil {
			s.log.Error(err, "error fetching repos for org or user")
		}

		if s.conn.ScanUsers {
			s.log.Info("Enumerating unauthenticated does not support scanning organization members")
		}
	}
}

func (s *Source) enumerateWithToken(ctx context.Context, apiEndpoint, token string) error {
	// Needed for clones.
	s.githubToken = token

	// Needed to list repos.
	ts := oauth2.StaticTokenSource(
		&oauth2.Token{AccessToken: token},
	)
	s.httpClient.Transport = &oauth2.Transport{
		Base:   s.httpClient.Transport,
		Source: oauth2.ReuseTokenSource(nil, ts),
	}

	var err error
	// If we're using public Github, make a regular client.
	// Otherwise, make an enterprise client.
	var isGHE bool
	if apiEndpoint == "https://api.github.com" {
		s.apiClient = github.NewClient(s.httpClient)
	} else {
		isGHE = true
		s.apiClient, err = github.NewEnterpriseClient(apiEndpoint, apiEndpoint, s.httpClient)
		if err != nil {
			return errors.New(err)
		}
	}

	// TODO: this should support scanning users too

	specificScope := false

	if len(s.repos) > 0 {
		specificScope = true
	}

	var (
		ghUser *github.User
		resp   *github.Response
	)

	ctx.Logger().V(1).Info("Enumerating with token", "endpoint", apiEndpoint)
	for {
		ghUser, resp, err = s.apiClient.Users.Get(context.TODO(), "")
		if handled := s.handleRateLimit(err, resp); handled {
			continue
		}
		if err != nil {
			return errors.New(err)
		}
		break
	}

	if len(s.orgs) > 0 {
		specificScope = true
		for _, org := range s.orgs {
			logger := s.log.WithValues("org", org)
			if err := s.getReposByOrg(ctx, org); err != nil {
				logger.Error(err, "error fetching repos for org")
			}

			if s.conn.ScanUsers {
				err := s.addMembersByOrg(ctx, org)
				if err != nil {
					logger.Error(err, "Unable to add members by org")
					continue
				}
			}
		}
	}

	// If no scope was provided, enumerate them.
	if !specificScope {
		if err := s.getReposByUser(ctx, ghUser.GetLogin()); err != nil {
			s.log.Error(err, "error fetching repos by user")
		}

		if isGHE {
			s.addAllVisibleOrgs(ctx)
		} else {
			// Scan for orgs is default with a token. GitHub App enumerates the repositories
			// that were assigned to it in GitHub App settings.
			s.addOrgsByUser(ctx, ghUser.GetLogin())
		}

		for _, org := range s.orgs {
			logger := s.log.WithValues("org", org)
			if err := s.getReposByOrg(ctx, org); err != nil {
				logger.Error(err, "error fetching repos by org")
			}

			if err := s.getReposByUser(ctx, ghUser.GetLogin()); err != nil {
				logger.Error(err, "error fetching gists by org")
			}

<<<<<<< HEAD
			// TODO: Test it actually works to list org gists like this.
			if err := s.addUserGistsToCache(ctx, org); err != nil {
				logger.Error(err, "error fetching gists by org")
			}

=======
>>>>>>> 21258f41
			if s.conn.ScanUsers {
				err := s.addMembersByOrg(ctx, org)
				if err != nil {
					logger.Error(err, "Unable to add members by org for org")
				}
			}
		}

		// If we enabled ScanUsers above, we've already added the gists for the current user and users from the orgs.
		// So if we don't have ScanUsers enabled, add the user gists as normal.
		if err := s.addUserGistsToCache(ctx, ghUser.GetLogin()); err != nil {
			s.log.Error(err, "error fetching gists", "user", ghUser.GetLogin())
		}

		s.log.Info("Completed enumeration", "num_repos", len(s.repos), "num_orgs", len(s.orgs), "num_members", len(s.members))
		return nil
	}

	if s.conn.ScanUsers {
		s.log.Info("Adding repos", "members", len(s.members), "orgs", len(s.orgs))
		s.addReposForMembers(ctx)
		return nil
	}

	return nil
}

func (s *Source) enumerateWithApp(ctx context.Context, apiEndpoint string, app *credentialspb.GitHubApp) (installationClient *github.Client, err error) {
	installationID, err := strconv.ParseInt(app.InstallationId, 10, 64)
	if err != nil {
		return nil, errors.New(err)
	}

	appID, err := strconv.ParseInt(app.AppId, 10, 64)
	if err != nil {
		return nil, errors.New(err)
	}

	// This client is used for most APIs.
	itr, err := ghinstallation.New(
		s.httpClient.Transport,
		appID,
		installationID,
		[]byte(app.PrivateKey))
	if err != nil {
		return nil, errors.New(err)
	}
	itr.BaseURL = apiEndpoint
	s.apiClient, err = github.NewEnterpriseClient(apiEndpoint, apiEndpoint, &http.Client{Transport: itr})
	if err != nil {
		return nil, errors.New(err)
	}

	// This client is required to create installation tokens for cloning.
	// Otherwise, the required JWT is not in the request for the token :/
	appItr, err := ghinstallation.NewAppsTransport(
		s.httpClient.Transport,
		appID,
		[]byte(app.PrivateKey))
	if err != nil {
		return nil, errors.New(err)
	}
	appItr.BaseURL = apiEndpoint
	installationClient, err = github.NewEnterpriseClient(apiEndpoint, apiEndpoint, &http.Client{Transport: appItr})
	if err != nil {
		return nil, errors.New(err)
	}

	// If no repos were provided, enumerate them.
	if len(s.repos) == 0 {
		if err = s.addReposByApp(ctx); err != nil {
			return nil, err
		}

		// Check if we need to find user repos.
		if s.conn.ScanUsers {
			err := s.addMembersByApp(ctx, installationClient)
			if err != nil {
				return nil, err
			}
			s.log.Info("Scanning repos", "org_members", len(s.members))
			for _, member := range s.members {
				logger := s.log.WithValues("member", member)
				if err := s.getReposByUser(ctx, member); err != nil {
					logger.Error(err, "error fetching gists by user")
				}
				if err := s.getReposByUser(ctx, member); err != nil {
					logger.Error(err, "error fetching repos by user")
				}
			}
		}
	}

	return installationClient, nil
}

<<<<<<< HEAD
=======
// Chunks emits chunks of bytes over a channel.
func (s *Source) Chunks(ctx context.Context, chunksChan chan *sources.Chunk) error {
	apiEndpoint := s.conn.Endpoint
	if len(apiEndpoint) == 0 || endsWithGithub.MatchString(apiEndpoint) {
		apiEndpoint = "https://api.github.com"
	}

	var installationClient *github.Client
	var err error

	switch cred := s.conn.GetCredential().(type) {
	case *sourcespb.GitHub_Unauthenticated:
		s.enumerateUnauthenticated(ctx)
	case *sourcespb.GitHub_Token:
		if err = s.enumerateWithToken(ctx, apiEndpoint, cred.Token); err != nil {
			return err
		}
	case *sourcespb.GitHub_GithubApp:
		if installationClient, err = s.enumerateWithApp(ctx, apiEndpoint, cred.GithubApp); err != nil {
			return err
		}
	default:
		// TODO: move this error to Init
		return errors.Errorf("Invalid configuration given for source. Name: %s, Type: %s", s.name, s.Type())
	}

	s.normalizeRepos(ctx)

	// We must sort the repos so we can resume later if necessary.
	sort.Strings(s.repos)

	return s.scan(ctx, installationClient, chunksChan)
}

>>>>>>> 21258f41
func (s *Source) scan(ctx context.Context, installationClient *github.Client, chunksChan chan *sources.Chunk) error {
	var scanned uint64

	s.log.V(2).Info("Found repos to scan", "count", len(s.repos))

	// If there is resume information available, limit this scan to only the repos that still need scanning.
	reposToScan, progressIndexOffset := sources.FilterReposToResume(s.repos, s.GetProgress().EncodedResumeInfo)
	s.repos = reposToScan

	scanErrs := sources.NewScanErrors()
	// Setup scan options if it wasn't provided.
	if s.scanOptions == nil {
		s.scanOptions = &git.ScanOptions{}
	}

<<<<<<< HEAD
=======
	scanErrs := sources.NewScanErrors()
>>>>>>> 21258f41
	for i, repoURL := range s.repos {
		i, repoURL := i, repoURL
		s.jobPool.Go(func() error {
			if common.IsDone(ctx) {
				return nil
			}

			// TODO: set progress complete is being called concurrently with i
			s.setProgressCompleteWithRepo(i, progressIndexOffset, repoURL)
			// Ensure the repo is removed from the resume info after being scanned.
			defer func(s *Source, repoURL string) {
				s.resumeInfoMutex.Lock()
				defer s.resumeInfoMutex.Unlock()
				s.resumeInfoSlice = sources.RemoveRepoFromResumeInfo(s.resumeInfoSlice, repoURL)
			}(s, repoURL)

			if !strings.HasSuffix(repoURL, ".git") {
				scanErrs.Add(fmt.Errorf("repo %s does not end in .git", repoURL))
				return nil
			}

			logger := s.log.WithValues("repo", repoURL)
			logger.V(2).Info(fmt.Sprintf("attempting to clone repo %d/%d", i+1, len(s.repos)))
			var path string
			var repo *gogit.Repository
			var err error

			path, repo, err = s.cloneRepo(ctx, repoURL, installationClient)
<<<<<<< HEAD
			if err != nil {
				scanErrs.Add(err)
			}

=======
>>>>>>> 21258f41
			defer os.RemoveAll(path)
			if err != nil {
				scanErrs.Add(fmt.Errorf("error cloning repo %s: %w", repoURL, err))
				return nil
			}

			s.scanOptions.BaseHash = s.conn.Base
			s.scanOptions.HeadHash = s.conn.Head

			logger.V(2).Info(fmt.Sprintf("scanning repo %d/%d", i, len(s.repos)))
			if err = s.git.ScanRepo(ctx, repo, path, s.scanOptions, chunksChan); err != nil {
				scanErrs.Add(fmt.Errorf("error scanning repo %s: %w", repoURL, err))
				return nil
			}
			atomic.AddUint64(&scanned, 1)
			logger.V(2).Info(fmt.Sprintf("scanned %d/%d repos", scanned, len(s.repos)))

			return nil
		})
	}

	_ = s.jobPool.Wait()
	if scanErrs.Count() > 0 {
<<<<<<< HEAD
		s.log.V(2).Info("encountered errors while scanning", "count", scanErrs.Count(), "errors", scanErrs)
=======
		s.log.V(2).Info("Errors encountered while scanning", "error-count", scanErrs.Count(), "errors", scanErrs)
>>>>>>> 21258f41
	}
	s.SetProgressComplete(len(s.repos), len(s.repos), "Completed Github scan", "")

	return nil
}

func (s *Source) cloneRepo(ctx context.Context, repoURL string, installationClient *github.Client) (string, *gogit.Repository, error) {
	var path string
	var repo *gogit.Repository
	var err error

	switch s.conn.GetCredential().(type) {
	case *sourcespb.GitHub_Unauthenticated:
		path, repo, err = git.CloneRepoUsingUnauthenticated(ctx, repoURL)
		if err != nil {
			return "", nil, fmt.Errorf("error cloning repo %s: %w", repoURL, err)
		}

	case *sourcespb.GitHub_GithubApp:
		s.githubUser, s.githubToken, err = s.UserAndToken(ctx, installationClient)
		if err != nil {
			return "", nil, fmt.Errorf("error getting token for repo %s: %w", repoURL, err)
		}

		path, repo, err = git.CloneRepoUsingToken(ctx, s.githubToken, repoURL, s.githubUser)
		if err != nil {
			return "", nil, fmt.Errorf("error cloning repo %s: %w", repoURL, err)
		}

	case *sourcespb.GitHub_Token:
		// We never refresh user provided tokens, so if we already have them, we never need to try and fetch them again.
		if s.githubUser == "" || s.githubToken == "" {
			s.githubUser, s.githubToken, err = s.UserAndToken(ctx, installationClient)
			if err != nil {
				return "", nil, fmt.Errorf("error getting token for repo %s: %w", repoURL, err)
			}
		}
		path, repo, err = git.CloneRepoUsingToken(ctx, s.githubToken, repoURL, s.githubUser)
		if err != nil {
			return "", nil, fmt.Errorf("error cloning repo %s: %w", repoURL, err)
		}
	}
	return path, repo, nil
}

// handleRateLimit returns true if a rate limit was handled
// Unauthenticated access to most github endpoints has a rate limit of 60 requests per hour.
// This will likely only be exhausted if many users/orgs are scanned without auth
func (s *Source) handleRateLimit(errIn error, res *github.Response) bool {
	limit, ok := errIn.(*github.RateLimitError)
	if !ok {
		return false
	}

	if res != nil {
		knownWait := true
		remaining, err := strconv.Atoi(res.Header.Get("x-ratelimit-remaining"))
		if err != nil {
			knownWait = false
		}
		resetTime, err := strconv.Atoi(res.Header.Get("x-ratelimit-reset"))
		if err != nil || resetTime == 0 {
			knownWait = false
		}

		if knownWait && remaining == 0 {
			waitTime := int64(resetTime) - time.Now().Unix()
			if waitTime > 0 {
				duration := time.Duration(waitTime+1) * time.Second
				s.log.V(2).Info("rate limited", "resumeTime", time.Now().Add(duration).String())
				time.Sleep(duration)
				return true
			}
		}
	}

	s.log.V(2).Info("handling rate limit (5 minutes retry)", "retry-after", limit.Message)
	time.Sleep(time.Minute * 5)
	return true
}

func (s *Source) getReposByOrg(ctx context.Context, org string) error {
	logger := s.log.WithValues("org", org)

	opts := &github.RepositoryListByOrgOptions{
		ListOptions: github.ListOptions{
			PerPage: defaultPagination,
		},
	}

	var numRepos, numForks int
	for {
		someRepos, res, err := s.apiClient.Repositories.ListByOrg(ctx, org, opts)
		if err == nil {
			res.Body.Close()
		}
		if handled := s.handleRateLimit(err, res); handled {
			continue
		}
		if err != nil {
			return fmt.Errorf("could not list repos for org %s: %w", org, err)
		}
		if len(someRepos) == 0 || res == nil {
			break
		}

		logger.V(2).Info("Listed repos", "page", opts.Page, "last_page", res.LastPage)
		for _, r := range someRepos {
			if r.GetFork() {
				if !s.conn.IncludeForks {
					continue
				}
				numForks++
			}
			repo, err := s.normalizeRepo(r.GetCloneURL())
			if err != nil {
				logger.V(2).Info("could not normalize repo", "repo", r.GetFullName(), "error", err)
				continue
			}
			s.filteredRepoCache.Set(r.GetFullName(), repo)
			numRepos++
		}
		if res.NextPage == 0 {
			break
		}
		opts.Page = res.NextPage
	}

	logger.V(2).Info("found repos", "total", numRepos, "forks", numForks)
	return nil
}

func (s *Source) getReposByUser(ctx context.Context, user string) error {
	opts := &github.RepositoryListOptions{
		ListOptions: github.ListOptions{
			PerPage: defaultPagination,
		},
	}

	logger := s.log.WithValues("user", user)
	for {
		someRepos, res, err := s.apiClient.Repositories.List(ctx, user, opts)
		if err == nil {
			res.Body.Close()
		}
		if handled := s.handleRateLimit(err, res); handled {
			continue
		}
		if err != nil {
			return fmt.Errorf("could not list repos for user %s: %w", user, err)
		}
		if res == nil {
			break
		}

		logger.V(2).Info("Listed repos", "page", opts.Page, "last_page", res.LastPage)
		for _, r := range someRepos {
			if r.GetFork() && !s.conn.IncludeForks {
				continue
			}

			repo, err := s.normalizeRepo(r.GetCloneURL())
			if err != nil {
				s.log.V(2).Info("could not normalize repo", "repo", r.GetFullName(), "error", err)
				continue
			}
			s.filteredRepoCache.Set(r.GetFullName(), repo)
		}
		if res.NextPage == 0 {
			break
		}
		opts.Page = res.NextPage
	}

	return nil
}

// addUserGistsToCache collects all the gist urls for a given user,
// and adds them to the filteredRepoCache.
func (s *Source) addUserGistsToCache(ctx context.Context, user string) error {
	gistOpts := &github.GistListOptions{}
	logger := s.log.WithValues("user", user)
	for {
		gists, res, err := s.apiClient.Gists.List(ctx, user, gistOpts)
		if err == nil {
			res.Body.Close()
		}
		if handled := s.handleRateLimit(err, res); handled {
			continue
		}
		if err != nil {
			return fmt.Errorf("could not list gists for user %s: %w", user, err)
		}
		for _, gist := range gists {
			repoURL, err := s.normalizeRepo(gist.GetGitPullURL())
			if err != nil {
				s.log.V(2).Info("could not normalize gist", "gist", gist.GetGitPullURL(), "error", err)
				continue
			}
			s.filteredRepoCache.Set(gist.GetID(), repoURL)
		}
		if res == nil || res.NextPage == 0 {
			break
		}
		logger.V(2).Info("Listed gists", "page", gistOpts.Page, "last_page", res.LastPage)
		gistOpts.Page = res.NextPage
	}
	return nil
}

func (s *Source) addMembersByApp(ctx context.Context, installationClient *github.Client) error {
	opts := &github.ListOptions{
		PerPage: membersAppPagination,
	}

	// TODO: Check rate limit for this call.
	installs, _, err := installationClient.Apps.ListInstallations(ctx, opts)
	if err != nil {
		return fmt.Errorf("could not enumerate installed orgs: %w", err)
	}

	for _, org := range installs {
		if org.Account.GetType() != "Organization" {
			continue
		}
		if err := s.addMembersByOrg(ctx, *org.Account.Login); err != nil {
			return err
		}
	}

	return nil
}

func (s *Source) addReposByApp(ctx context.Context) error {
	// Authenticated enumeration of repos.
	opts := &github.ListOptions{
		PerPage: defaultPagination,
	}

	for {
		someRepos, res, err := s.apiClient.Apps.ListRepos(ctx, opts)
		if err == nil {
			res.Body.Close()
		}
		if handled := s.handleRateLimit(err, res); handled {
			continue
		}
		if err != nil {
			return errors.WrapPrefix(err, "unable to list repositories", 0)
		}
		if res == nil {
			break
		}
		s.log.V(2).Info("Listed repos for app", "page", opts.Page, "last_page", res.LastPage)
		for _, r := range someRepos.Repositories {
			if r.GetFork() && !s.conn.IncludeForks {
				continue
			}
			repo, err := s.normalizeRepo(r.GetCloneURL())
			if err != nil {
				s.log.V(2).Info("could not normalize repo", "repo", r.GetFullName(), "error", err)
				continue
			}
			s.filteredRepoCache.Set(r.GetFullName(), repo)
			s.log.V(2).Info("Enumerated repo", "repo", r.GetFullName())
		}

		if res.NextPage == 0 {
			break
		}
		opts.Page = res.NextPage
	}
	return nil
}

func (s *Source) addAllVisibleOrgs(ctx context.Context) {
	s.log.V(2).Info("enumerating all visible organizations on GHE")
	// Enumeration on this endpoint does not use pages it uses a since ID.
	// The endpoint will return organizations with an ID greater than the given since ID.
	// Empty org response is our cue to break the enumeration loop.
	orgOpts := &github.OrganizationsListOptions{
		Since: 0,
		ListOptions: github.ListOptions{
			PerPage: defaultPagination,
		},
	}
	for {
		orgs, resp, err := s.apiClient.Organizations.ListAll(ctx, orgOpts)
		if err == nil {
			resp.Body.Close()
		}
		if handled := s.handleRateLimit(err, resp); handled {
			continue
		}
		if err != nil {
			s.log.Error(err, "Could not list all organizations")
			return
		}
		if len(orgs) == 0 {
			break
		}
		lastOrgID := *orgs[len(orgs)-1].ID
		s.log.V(2).Info(fmt.Sprintf("listed organization IDs %d through %d", orgOpts.Since, lastOrgID))
		orgOpts.Since = lastOrgID

		for _, org := range orgs {
			var name string
			if org.Name != nil {
				name = *org.Name
			} else if org.Login != nil {
				name = *org.Login
			} else {
				continue
			}
			s.log.V(2).Info("adding organization for repository enumeration", "id", org.ID, "name", name)
		}
	}
}

func (s *Source) addOrgsByUser(ctx context.Context, user string) {
	orgOpts := &github.ListOptions{
		PerPage: defaultPagination,
	}
	logger := s.log.WithValues("user", user)
	for {
		orgs, resp, err := s.apiClient.Organizations.List(ctx, "", orgOpts)
		if err == nil {
			resp.Body.Close()
		}
		if handled := s.handleRateLimit(err, resp); handled {
			continue
		}
		if err != nil {
			logger.Error(err, "Could not list organizations")
			return
		}
		if resp == nil {
			break
		}
		logger.V(2).Info("Listed orgs", "page", orgOpts.Page, "last_page", resp.LastPage)
		for _, org := range orgs {
			if org.Login == nil {
				continue
			}
		}
		if resp.NextPage == 0 {
			break
		}
		orgOpts.Page = resp.NextPage
	}
}

func (s *Source) addMembersByOrg(ctx context.Context, org string) error {
	opts := &github.ListMembersOptions{
		PublicOnly: false,
		ListOptions: github.ListOptions{
			PerPage: membersAppPagination,
		},
	}

	logger := s.log.WithValues("org", org)
	for {
		members, res, err := s.apiClient.Organizations.ListMembers(ctx, org, opts)
		if err == nil {
			defer res.Body.Close()
		}
		if handled := s.handleRateLimit(err, res); handled {
			continue
		}
		if err != nil || len(members) == 0 {
			return errors.New("Could not list organization members: account may not have access to list organization members")
		}
		if res == nil {
			break
		}
		logger.V(2).Info("Listed members", "page", opts.Page, "last_page", res.LastPage)
		for _, m := range members {
			usr := m.Login
			if usr == nil || *usr == "" {
				continue
			}
			if _, ok := s.memberCache[*usr]; !ok {
				s.memberCache[*usr] = struct{}{}
			}
		}
		if res.NextPage == 0 {
			break
		}
		opts.Page = res.NextPage
	}

	return nil
}

func (s *Source) addReposForMembers(ctx context.Context) {
	s.log.Info("Fetching repos from members", "members", len(s.members))
	for member := range s.memberCache {
		if err := s.addUserGistsToCache(ctx, member); err != nil {
			s.log.Info("Unable to fetch gists by user", "user", member, "error", err)
		}
		if err := s.getReposByUser(ctx, member); err != nil {
			s.log.Info("Unable to fetch repos by user", "user", member, "error", err)
		}
	}
}

func (s *Source) normalizeRepo(repo string) (string, error) {
	// If there's a '/', assume it's a URL and try to normalize it.
	if strings.ContainsRune(repo, '/') {
		return giturl.NormalizeGithubRepo(repo)
	}

	return "", fmt.Errorf("no repositories found for %s", repo)
}

// setProgressCompleteWithRepo calls the s.SetProgressComplete after safely setting up the encoded resume info string.
func (s *Source) setProgressCompleteWithRepo(index int, offset int, repoURL string) {
	s.resumeInfoMutex.Lock()
	defer s.resumeInfoMutex.Unlock()

	// Add the repoURL to the resume info slice.
	s.resumeInfoSlice = append(s.resumeInfoSlice, repoURL)
	sort.Strings(s.resumeInfoSlice)

	// Make the resume info string from the slice.
	encodedResumeInfo := sources.EncodeResumeInfo(s.resumeInfoSlice)

	s.SetProgressComplete(index+offset, len(s.repos)+offset, fmt.Sprintf("Repo: %s", repoURL), encodedResumeInfo)
}<|MERGE_RESOLUTION|>--- conflicted
+++ resolved
@@ -482,14 +482,6 @@
 				logger.Error(err, "error fetching gists by org")
 			}
 
-<<<<<<< HEAD
-			// TODO: Test it actually works to list org gists like this.
-			if err := s.addUserGistsToCache(ctx, org); err != nil {
-				logger.Error(err, "error fetching gists by org")
-			}
-
-=======
->>>>>>> 21258f41
 			if s.conn.ScanUsers {
 				err := s.addMembersByOrg(ctx, org)
 				if err != nil {
@@ -586,43 +578,6 @@
 	return installationClient, nil
 }
 
-<<<<<<< HEAD
-=======
-// Chunks emits chunks of bytes over a channel.
-func (s *Source) Chunks(ctx context.Context, chunksChan chan *sources.Chunk) error {
-	apiEndpoint := s.conn.Endpoint
-	if len(apiEndpoint) == 0 || endsWithGithub.MatchString(apiEndpoint) {
-		apiEndpoint = "https://api.github.com"
-	}
-
-	var installationClient *github.Client
-	var err error
-
-	switch cred := s.conn.GetCredential().(type) {
-	case *sourcespb.GitHub_Unauthenticated:
-		s.enumerateUnauthenticated(ctx)
-	case *sourcespb.GitHub_Token:
-		if err = s.enumerateWithToken(ctx, apiEndpoint, cred.Token); err != nil {
-			return err
-		}
-	case *sourcespb.GitHub_GithubApp:
-		if installationClient, err = s.enumerateWithApp(ctx, apiEndpoint, cred.GithubApp); err != nil {
-			return err
-		}
-	default:
-		// TODO: move this error to Init
-		return errors.Errorf("Invalid configuration given for source. Name: %s, Type: %s", s.name, s.Type())
-	}
-
-	s.normalizeRepos(ctx)
-
-	// We must sort the repos so we can resume later if necessary.
-	sort.Strings(s.repos)
-
-	return s.scan(ctx, installationClient, chunksChan)
-}
-
->>>>>>> 21258f41
 func (s *Source) scan(ctx context.Context, installationClient *github.Client, chunksChan chan *sources.Chunk) error {
 	var scanned uint64
 
@@ -638,10 +593,6 @@
 		s.scanOptions = &git.ScanOptions{}
 	}
 
-<<<<<<< HEAD
-=======
-	scanErrs := sources.NewScanErrors()
->>>>>>> 21258f41
 	for i, repoURL := range s.repos {
 		i, repoURL := i, repoURL
 		s.jobPool.Go(func() error {
@@ -670,13 +621,10 @@
 			var err error
 
 			path, repo, err = s.cloneRepo(ctx, repoURL, installationClient)
-<<<<<<< HEAD
 			if err != nil {
 				scanErrs.Add(err)
 			}
 
-=======
->>>>>>> 21258f41
 			defer os.RemoveAll(path)
 			if err != nil {
 				scanErrs.Add(fmt.Errorf("error cloning repo %s: %w", repoURL, err))
@@ -700,11 +648,7 @@
 
 	_ = s.jobPool.Wait()
 	if scanErrs.Count() > 0 {
-<<<<<<< HEAD
-		s.log.V(2).Info("encountered errors while scanning", "count", scanErrs.Count(), "errors", scanErrs)
-=======
 		s.log.V(2).Info("Errors encountered while scanning", "error-count", scanErrs.Count(), "errors", scanErrs)
->>>>>>> 21258f41
 	}
 	s.SetProgressComplete(len(s.repos), len(s.repos), "Completed Github scan", "")
 
