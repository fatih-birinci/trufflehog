--- conflicted
+++ resolved
@@ -170,11 +170,9 @@
 	for _, exclude := range r.exclude {
 		g, err := glob.Compile(exclude)
 		if err != nil {
-			log.Warnf("could not compile ignore repo glob %s", exclude)
 			continue
 		}
 		if g.Match(s) {
-			log.Debugf("ignoring repo %s", s)
 			return true
 		}
 	}
@@ -189,11 +187,9 @@
 	for _, include := range r.include {
 		g, err := glob.Compile(include)
 		if err != nil {
-			log.Warnf("could not compile include repo glob %s", include)
 			continue
 		}
 		if g.Match(s) {
-			log.Debugf("including repo %s", s)
 			return true
 		}
 	}
@@ -411,28 +407,17 @@
 	}
 
 	for _, org := range s.orgs {
-<<<<<<< HEAD
 		if err := s.getReposByOrg(ctx, org); err != nil {
-			log.WithError(err).Errorf("error fetching repos for org or user: %s", org)
-=======
-		logger := s.log.WithValues("org", org)
-		if err := s.addRepos(ctx, org, s.getReposByOrg); err != nil {
-			logger.Error(err, "error fetching repos for org or user")
->>>>>>> 2315192f
+			s.log.Error(err, "error fetching repos for org or user")
 		}
 
 		// We probably don't need to do this, since getting repos by org makes more sense?
-<<<<<<< HEAD
 		if err := s.getReposByUser(ctx, org); err != nil {
-			log.WithError(err).Errorf("error fetching repos for org or user: %s", org)
-=======
-		if err := s.addRepos(ctx, org, s.getReposByUser); err != nil {
-			logger.Error(err, "error fetching repos for org or user")
->>>>>>> 2315192f
+			s.log.Error(err, "error fetching repos for org or user")
 		}
 
 		if s.conn.ScanUsers {
-			logger.Info("Enumerating unauthenticated does not support scanning organization members")
+			s.log.Info("Enumerating unauthenticated does not support scanning organization members")
 		}
 	}
 }
@@ -490,20 +475,14 @@
 	if len(s.orgs) > 0 {
 		specificScope = true
 		for _, org := range s.orgs {
-<<<<<<< HEAD
 			if err := s.getReposByOrg(ctx, org); err != nil {
-				log.WithError(err).Errorf("error fetching repos for org: %s", org)
-=======
-			logger := s.log.WithValues("org", org)
-			if err := s.addRepos(ctx, org, s.getReposByOrg); err != nil {
-				logger.Error(err, "error fetching repos for org")
->>>>>>> 2315192f
+				s.log.Error(err, "error fetching repos for org")
 			}
 
 			if s.conn.ScanUsers {
 				err := s.addMembersByOrg(ctx, org)
 				if err != nil {
-					logger.Error(err, "Unable to add members by org")
+					s.log.Error(err, "Unable to add members by org")
 					continue
 				}
 			}
@@ -512,13 +491,8 @@
 
 	// If no scope was provided, enumerate them.
 	if !specificScope {
-<<<<<<< HEAD
 		if err := s.getReposByUser(ctx, ghUser.GetLogin()); err != nil {
-			log.WithError(err).Error("error fetching repos by user")
-=======
-		if err := s.addRepos(ctx, ghUser.GetLogin(), s.getReposByUser); err != nil {
 			s.log.Error(err, "error fetching repos by user")
->>>>>>> 2315192f
 		}
 
 		if isGHE {
@@ -530,32 +504,18 @@
 		}
 
 		for _, org := range s.orgs {
-<<<<<<< HEAD
+			logger := s.log.WithValues("org", org)
 			if err := s.getReposByOrg(ctx, org); err != nil {
-				log.WithError(err).Errorf("error fetching repos for org: %s", org)
+				logger.Error(err, "error fetching repos by org")
 			}
 
 			if err := s.getReposByUser(ctx, ghUser.GetLogin()); err != nil {
-				log.WithError(err).Errorf("error fetching repos for user: %s", ghUser.GetLogin())
+				logger.Error(err, "error fetching gists by org")
 			}
 
 			// TODO: Test it actually works to list org gists like this.
 			if err := s.getGistsByUser(ctx, org); err != nil {
-				log.WithError(err).Errorf("error fetching gists by org: %s", org)
-=======
-			logger := s.log.WithValues("org", org)
-			if err := s.addRepos(ctx, org, s.getReposByOrg); err != nil {
-				logger.Error(err, "error fetching repos by org")
-			}
-
-			if err := s.addRepos(ctx, ghUser.GetLogin(), s.getReposByUser); err != nil {
-				logger.Error(err, "error fetching repos for user", "user", ghUser.GetLogin())
-			}
-
-			// TODO: Test it actually works to list org gists like this.
-			if err := s.addGistsByUser(ctx, org); err != nil {
-				logger.Error(err, "error fetching gists by org")
->>>>>>> 2315192f
+				s.log.Error(err, "error fetching gists by org")
 			}
 
 			if s.conn.ScanUsers {
@@ -569,13 +529,8 @@
 
 		// If we enabled ScanUsers above, we've already added the gists for the current user and users from the orgs.
 		// So if we don't have ScanUsers enabled, add the user gists as normal.
-<<<<<<< HEAD
 		if err := s.getGistsByUser(ctx, ghUser.GetLogin()); err != nil {
-			log.WithError(err).Errorf("error fetching gists by user: %s", ghUser.GetLogin())
-=======
-		if err := s.addGistsByUser(ctx, ghUser.GetLogin()); err != nil {
 			s.log.Error(err, "error fetching gists", "user", ghUser.GetLogin())
->>>>>>> 2315192f
 		}
 	}
 
@@ -643,51 +598,18 @@
 			}
 			s.log.Info("Scanning repos", "org_members", len(s.members))
 			for _, member := range s.members {
-<<<<<<< HEAD
+				logger := s.log.WithValues("member", member)
 				if err := s.getReposByUser(ctx, member); err != nil {
-					log.WithError(err).WithField("member", member).Error("error fetching repos by user")
+					logger.Error(err, "error fetching gists by user")
 				}
 				if err := s.getReposByUser(ctx, member); err != nil {
-					log.WithError(err).WithField("member", member).Error("error fetching repos by user")
-=======
-				logger := s.log.WithValues("member", member)
-				if err = s.addGistsByUser(ctx, member); err != nil {
-					logger.Error(err, "error fetching gists by user")
+					logger.Error(err, "error fetching repos by user")
 				}
-				if err := s.addRepos(ctx, member, s.getReposByUser); err != nil {
-					logger.Error(err, "error fetching repos by user")
->>>>>>> 2315192f
-				}
 			}
 		}
 	}
 
 	return installationClient, nil
-}
-
-// scanErrors is used to collect errors encountered while scanning.
-// It ensures that errors are collected in a thread-safe manner.
-type scanErrors struct {
-	count  uint64
-	mu     sync.Mutex
-	errors []error
-}
-
-<<<<<<< HEAD
-func newScanErrors(repos int) *scanErrors {
-	return &scanErrors{errors: make([]error, 0, repos)}
-}
-=======
-	for _, err := range s.scan(ctx, installationClient, chunksChan) {
-		s.log.Error(err, "error scanning repository")
-	}
->>>>>>> 2315192f
-
-func (s *scanErrors) add(err error) {
-	atomic.AddUint64(&s.count, 1)
-	s.mu.Lock()
-	s.errors = append(s.errors, err)
-	s.mu.Unlock()
 }
 
 func (s *Source) scan(ctx context.Context, installationClient *github.Client, chunksChan chan *sources.Chunk) error {
@@ -699,16 +621,12 @@
 	reposToScan, progressIndexOffset := sources.FilterReposToResume(s.repos, s.GetProgress().EncodedResumeInfo)
 	s.repos = reposToScan
 
-<<<<<<< HEAD
-	scanErrs := newScanErrors(len(s.repos))
-=======
+	scanErrs := sources.NewScanErrors()
 	// Setup scan options if it wasn't provided.
 	if s.scanOptions == nil {
 		s.scanOptions = &git.ScanOptions{}
 	}
 
-	var scanErrs []error
->>>>>>> 2315192f
 	for i, repoURL := range s.repos {
 		i, repoURL := i, repoURL
 		s.jobPool.Go(func() error {
@@ -726,7 +644,7 @@
 			}(s, repoURL)
 
 			if !strings.HasSuffix(repoURL, ".git") {
-				scanErrs.add(fmt.Errorf("repo %s does not end in .git", repoURL))
+				scanErrs.Add(fmt.Errorf("repo %s does not end in .git", repoURL))
 				return nil
 			}
 
@@ -738,7 +656,7 @@
 
 			path, repo, err = s.cloneRepo(ctx, repoURL, installationClient)
 			if err != nil {
-				scanErrs.add(err)
+				scanErrs.Add(err)
 			}
 
 			defer os.RemoveAll(path)
@@ -761,8 +679,8 @@
 	}
 
 	_ = s.jobPool.Wait()
-	if scanErrs.count > 0 {
-		log.Debugf("encountered %d errors while scanning; errors: %v", scanErrs.count, scanErrs.errors)
+	if scanErrs.Count() > 0 {
+		s.log.V(2).Info("encountered errors while scanning", "count", scanErrs.Count(), "errors", scanErrs)
 	}
 	s.SetProgressComplete(len(s.repos), len(s.repos), "Completed Github scan", "")
 
@@ -844,13 +762,8 @@
 	return true
 }
 
-<<<<<<< HEAD
 func (s *Source) getReposByOrg(ctx context.Context, org string) error {
-	logger := s.log.WithField("org", org)
-=======
-func (s *Source) getReposByOrg(ctx context.Context, org string) ([]string, error) {
 	logger := s.log.WithValues("org", org)
->>>>>>> 2315192f
 
 	opts := &github.RepositoryListByOrgOptions{
 		ListOptions: github.ListOptions{
@@ -884,7 +797,7 @@
 			}
 			repo, err := s.normalizeRepo(r.GetCloneURL())
 			if err != nil {
-				logger.Warnf("could not normalize repo %s: %v", r.GetFullName(), err)
+				logger.V(2).Info("could not normalize repo", "repo", r.GetFullName(), "error", err)
 				continue
 			}
 			s.repoCache.add(repo, r.GetFullName())
@@ -895,14 +808,8 @@
 		}
 		opts.Page = res.NextPage
 	}
-<<<<<<< HEAD
-=======
+
 	logger.V(2).Info("found repos", "total", numRepos, "forks", numForks)
-	return repos, nil
-}
->>>>>>> 2315192f
-
-	logger.Debugf("found %d repos (%d forks)", numRepos, numForks)
 	return nil
 }
 
@@ -937,7 +844,7 @@
 
 			repo, err := s.normalizeRepo(r.GetCloneURL())
 			if err != nil {
-				s.log.Warnf("could not normalize repo %s: %v", r.GetFullName(), err)
+				s.log.V(2).Info("could not normalize repo", "repo", r.GetFullName(), "error", err)
 				continue
 			}
 			s.repoCache.add(repo, r.GetFullName())
@@ -948,39 +855,7 @@
 		opts.Page = res.NextPage
 	}
 
-<<<<<<< HEAD
 	return nil
-=======
-	logger := s.log.WithValues("repo", r)
-	for _, include := range s.includeRepos {
-		g, err := glob.Compile(include)
-		if err != nil {
-			logger.V(2).Info("invalid glob", "glob", include, "error", err)
-			continue
-		}
-		if g.Match(r) {
-			logger.V(2).Info("including repo")
-			return true
-		}
-	}
-	return false
-}
-
-func (s *Source) ignoreRepo(r string) bool {
-	logger := s.log.WithValues("repo", r)
-	for _, ignore := range s.ignoreRepos {
-		g, err := glob.Compile(ignore)
-		if err != nil {
-			logger.V(2).Info("invalid glob", "glob", ignore, "error", err)
-			continue
-		}
-		if g.Match(r) {
-			logger.V(2).Info("ignoring repo")
-			return true
-		}
-	}
-	return false
->>>>>>> 2315192f
 }
 
 func (s *Source) getGistsByUser(ctx context.Context, user string) error {
@@ -1000,7 +875,7 @@
 		for _, gist := range gists {
 			repoURL, err := s.normalizeRepo(gist.GetGitPullURL())
 			if err != nil {
-				s.log.Warnf("could not normalize gist %s: %v", gist.GetGitPullURL(), err)
+				s.log.V(2).Info("could not normalize gist", "gist", gist.GetGitPullURL(), "error", err)
 				continue
 			}
 			s.repoCache.add(repoURL, "")
@@ -1057,28 +932,18 @@
 		if res == nil {
 			break
 		}
-<<<<<<< HEAD
-
-		s.log.Debugf("Listed repos for app page %d/%d", opts.Page, res.LastPage)
-=======
 		s.log.V(2).Info("Listed repos for app", "page", opts.Page, "last_page", res.LastPage)
->>>>>>> 2315192f
 		for _, r := range someRepos.Repositories {
 			if r.GetFork() && !s.conn.IncludeForks {
 				continue
 			}
-<<<<<<< HEAD
 			repo, err := s.normalizeRepo(r.GetCloneURL())
 			if err != nil {
-				s.log.Warnf("could not normalize repo %s: %v", r.GetCloneURL(), err)
+				s.log.V(2).Info("could not normalize repo", "repo", r.GetFullName(), "error", err)
 				continue
 			}
 			s.repoCache.add(repo, r.GetFullName())
-			s.log.Debugf("Enumerated repo %s", r.GetCloneURL())
-=======
-			common.AddStringSliceItem(r.GetCloneURL(), &s.repos)
-			s.log.V(2).Info("Enumerated repo", "repo", r.GetCloneURL())
->>>>>>> 2315192f
+			s.log.V(2).Info("Enumerated repo", "repo", r.GetFullName())
 		}
 
 		if res.NextPage == 0 {
@@ -1128,15 +993,10 @@
 			} else {
 				continue
 			}
-<<<<<<< HEAD
-			s.log.Debugf("adding organization %d for repository enumeration: %s", org.ID, name)
+			s.log.V(2).Info("adding organization for repository enumeration", "id", org.ID, "name", name)
 			if _, ok := s.orgCache[name]; !ok {
 				s.orgCache[name] = struct{}{}
 			}
-=======
-			s.log.V(2).Info("adding organization for repository enumeration", "id", org.ID, "org", name)
-			common.AddStringSliceItem(name, &s.orgs)
->>>>>>> 2315192f
 		}
 	}
 }
@@ -1220,14 +1080,13 @@
 }
 
 func (s *Source) addReposForMembers(ctx context.Context) {
-<<<<<<< HEAD
-	log.Infof("Fetching repos from %d members", len(s.members))
+	s.log.Info("Fetching repos from members", "members", len(s.members))
 	for member := range s.memberCache {
 		if err := s.getGistsByUser(ctx, member); err != nil {
-			log.WithError(err).Infof("Unable to fetch gists by user %s", member)
+			s.log.Info("Unable to fetch gists by user", "user", member, "error", err)
 		}
 		if err := s.getReposByUser(ctx, member); err != nil {
-			log.WithError(err).Infof("Unable to fetch repos by user %s", member)
+			s.log.Info("Unable to fetch repos by user", "user", member, "error", err)
 		}
 	}
 }
@@ -1236,44 +1095,6 @@
 	// If there's a '/', assume it's a URL and try to normalize it.
 	if strings.ContainsRune(repo, '/') {
 		return giturl.NormalizeGithubRepo(repo)
-=======
-	s.log.Info("Fetching repos from members", "members", len(s.members))
-	for _, member := range s.members {
-		if err := s.addGistsByUser(ctx, member); err != nil {
-			s.log.Info("Unable to fetch gists by user", "user", member, "error", err)
-		}
-		if err := s.addRepos(ctx, member, s.getReposByUser); err != nil {
-			s.log.Info("Unable to fetch repos by user", "user", member, "error", err)
-		}
-	}
-}
-
-func (s *Source) normalizeRepos(ctx context.Context) {
-	// TODO: Add check/fix for repos that are missing scheme
-	normalizedRepos := map[string]struct{}{}
-	for _, repo := range s.repos {
-		// If there's a '/', assume it's a URL and try to normalize it.
-		if strings.ContainsRune(repo, '/') {
-			repoNormalized, err := giturl.NormalizeGithubRepo(repo)
-			if err != nil {
-				s.log.Info("Repo not in expected format", "repo", repo, "error", err)
-				continue
-			}
-			normalizedRepos[repoNormalized] = struct{}{}
-			continue
-		}
-		// Otherwise, assume it's a user and enumerate repositories and gists.
-		if repos, err := s.getReposByUser(ctx, repo); err == nil {
-			for _, repo := range repos {
-				normalizedRepos[repo] = struct{}{}
-			}
-		}
-		if gists, err := s.getGistsByUser(ctx, repo); err == nil {
-			for _, gist := range gists {
-				normalizedRepos[gist] = struct{}{}
-			}
-		}
->>>>>>> 2315192f
 	}
 
 	return "", fmt.Errorf("no repositories found for %s", repo)
