--- conflicted
+++ resolved
@@ -678,14 +678,9 @@
 		},
 		{
 			name:         "one valid repo",
-<<<<<<< HEAD
-			repos:        []string{"repo2"},
-			wantComplete: true,
-=======
 			repos:        []string{"a"},
 			wantComplete: true,
 			wantErr:      true,
->>>>>>> 21258f41
 		},
 	}
 
