package handlers

import (
	"bufio"
	"errors"
	"fmt"
	"io"

	"github.com/gabriel-vasile/mimetype"
	"github.com/mholt/archiver/v4"

	logContext "github.com/trufflesecurity/trufflehog/v3/pkg/context"
	"github.com/trufflesecurity/trufflehog/v3/pkg/iobuf"
	"github.com/trufflesecurity/trufflehog/v3/pkg/sources"
)

// fileReader is a custom reader that wraps an io.Reader and provides additional functionality for identifying
// and handling different file types. It abstracts away the complexity of detecting file formats, MIME types,
// and archive types, allowing for a more modular and extensible file handling process.
//
// fileReader leverages the archiver and mimetype packages for file type identification and provides information
// about the detected file format, MIME type, and whether the file is an archive. This information can be
// used by FileHandler implementations to make decisions on how to process the file.
//
// The IsGenericArchive field indicates whether the file represents an archive format that is supported by the
// archiver library. This allows FileHandler implementations to determine if the file can be processed using
// the default archive handling capabilities provided by the archiver package.
//
// By encapsulating the file type detection logic, fileReader simplifies the implementation of FileHandler and
// promotes a more cohesive and maintainable codebase. It also embeds a BufferedFileReader to provide efficient
// random access to the file content.
type fileReader struct {
	format           archiver.Format
<<<<<<< HEAD
	mime             *mimetype.MIME
	isGenericArchive bool

	*iobuf.BufferedReaderSeeker
=======
	mimeType         mimeType
	isGenericArchive bool

	*iobuf.BufferedReadSeeker
>>>>>>> f8654820
}

var ErrEmptyReader = errors.New("reader is empty")

<<<<<<< HEAD
// mimeTypeReader wraps an io.Reader with MIME type information.
// This type is used to pass content through the processing pipeline
// while carrying its detected MIME type, avoiding redundant type detection.
type mimeTypeReader struct {
	mimeExt  string
	mimeName mimeType
	io.Reader
}

// newMimeTypeReaderFromFileReader creates a new mimeTypeReader from a fileReader.
func newMimeTypeReaderFromFileReader(r fileReader) mimeTypeReader {
	return mimeTypeReader{
		mimeExt:  r.mime.Extension(),
		mimeName: mimeType(r.mime.String()),
		Reader:   r.BufferedReaderSeeker,
	}
}

// newMimeTypeReader creates a new mimeTypeReader from an io.Reader.
// It uses a bufio.Reader to perform MIME type detection on the input reader
// without consuming it, by peeking into the first 512 bytes of the input.
// This encapsulates both the original reader and the detected MIME type information.
// This function is particularly useful for specialized archive handlers
// that need to pass extracted content to the default handler without modifying the original reader.
func newMimeTypeReader(r io.Reader) (mimeTypeReader, error) {
	const defaultMinBufferSize = 3072
	bufReader := bufio.NewReaderSize(r, defaultMinBufferSize)
	// A buffer of 512 bytes is used since many file formats store their magic numbers within the first 512 bytes.
	// If fewer bytes are read, MIME type detection may still succeed.
	buffer, err := bufReader.Peek(defaultMinBufferSize)
	if err != nil && !errors.Is(err, io.EOF) {
		return mimeTypeReader{}, fmt.Errorf("unable to read file for MIME type detection: %w", err)
	}

	mime := mimetype.Detect(buffer)

	return mimeTypeReader{mimeExt: mime.Extension(), mimeName: mimeType(mime.String()), Reader: bufReader}, nil
}

// newFileReader creates a fileReader from an io.Reader, optionally using BufferedFileWriter for certain formats.
func newFileReader(r io.Reader) (fileReader, error) {
	var fReader fileReader

	fReader.BufferedReaderSeeker = iobuf.NewBufferedReaderSeeker(r)

	// Disable buffering after initial reads.
	// This optimization ensures we don't continue writing to the buffer after the initial reads.
	defer fReader.DisableBuffering()

	mime, err := mimetype.DetectReader(fReader)
	if err != nil {
		return fReader, fmt.Errorf("unable to detect MIME type: %w", err)
	}
	fReader.mime = mime

	// Reset the reader to the beginning because DetectReader consumes the reader.
	if _, err := fReader.Seek(0, io.SeekStart); err != nil {
		return fReader, fmt.Errorf("error resetting reader after MIME detection: %w", err)
	}

	// If a MIME type is known to not be an archive type, we might as well return here rather than
	// paying the I/O penalty of an archiver.Identify() call that won't identify anything.
	if _, ok := skipArchiverMimeTypes[mimeType(mime.String())]; ok {
		return fReader, nil
	}

	format, _, err := archiver.Identify("", fReader)
	switch {
	case err == nil:
		fReader.isGenericArchive = true
		fReader.format = format
=======
// newFileReader creates a fileReader from an io.Reader, optionally using BufferedFileWriter for certain formats.
func newFileReader(r io.Reader) (fileReader, error) {
	var reader fileReader

	bufReader := iobuf.NewBufferedReaderSeeker(r)

	mime, err := mimetype.DetectReader(bufReader)
	if err != nil {
		return reader, fmt.Errorf("unable to detect MIME type: %w", err)
	}
	reader.mimeType = mimeType(mime.String())

	// Reset the reader to the beginning because DetectReader consumes the reader.
	if _, err := bufReader.Seek(0, io.SeekStart); err != nil {
		return reader, fmt.Errorf("error resetting reader after MIME detection: %w", err)
	}

	format, _, err := archiver.Identify("", bufReader)
	switch {
	case err == nil:
		reader.isGenericArchive = true
		reader.mimeType = mimeType(format.Name())
		reader.format = format
>>>>>>> f8654820

	case errors.Is(err, archiver.ErrNoMatch):
		// Not an archive handled by archiver.
		// Continue with the default reader.
	default:
<<<<<<< HEAD
		return fReader, fmt.Errorf("error identifying archive: %w", err)
=======
		return reader, fmt.Errorf("error identifying archive: %w", err)
>>>>>>> f8654820
	}

	// Reset the reader to the beginning again to allow the handler to read from the start.
	// This is necessary because Identify consumes the reader.
<<<<<<< HEAD
	if _, err := fReader.Seek(0, io.SeekStart); err != nil {
		return fReader, fmt.Errorf("error resetting reader after archive identification: %w", err)
	}

	return fReader, nil
=======
	if _, err := bufReader.Seek(0, io.SeekStart); err != nil {
		return reader, fmt.Errorf("error resetting reader after archive identification: %w", err)
	}

	// Disable buffering after initial reads.
	// This optimization ensures we don't continue writing to the buffer after the initial reads.
	bufReader.DisableBuffering()

	reader.BufferedReadSeeker = bufReader

	return reader, nil
>>>>>>> f8654820
}

// FileHandler represents a handler for files.
// It has a single method, HandleFile, which takes a context and a fileReader as input,
// and returns a channel of byte slices and an error.
type FileHandler interface {
	HandleFile(ctx logContext.Context, reader fileReader) (chan []byte, error)
}

// fileHandlingConfig encapsulates configuration settings that control the behavior of file processing.
type fileHandlingConfig struct{ skipArchives bool }

// newFileHandlingConfig creates a default fileHandlingConfig with default settings.
// Optional functional parameters can customize the configuration.
func newFileHandlingConfig(options ...func(*fileHandlingConfig)) fileHandlingConfig {
	config := fileHandlingConfig{}
	for _, option := range options {
		option(&config)
	}

	return config
}

// WithSkipArchives sets the skipArchives field of the fileHandlingConfig.
// If skip is true, the FileHandler will skip archive files.
func WithSkipArchives(skip bool) func(*fileHandlingConfig) {
	return func(c *fileHandlingConfig) { c.skipArchives = skip }
}

type handlerType string

const (
	archiveHandlerType handlerType = "archive"
	arHandlerType      handlerType = "ar"
	rpmHandlerType     handlerType = "rpm"
	defaultHandlerType handlerType = "default"
)

type mimeType string

const (
	rpmMime      mimeType = "application/x-rpm"
	cpioMime     mimeType = "application/cpio"
	unixArMime   mimeType = "application/x-unix-archive"
	arMime       mimeType = "application/x-archive"
	debMime      mimeType = "application/vnd.debian.binary-package"
	textMime     mimeType = "text/plain; charset=utf-8"
	xmlMime      mimeType = "text/xml"
	jsonMime     mimeType = "application/json"
	csvMime      mimeType = "text/csv"
	tsvMime      mimeType = "text/tab-separated-values"
	geoJSONMine  mimeType = "application/vnd.geo+json"
	ndjsonMime   mimeType = "application/x-ndjson"
	htmlMime     mimeType = "text/html"
	phpTextMime  mimeType = "text/x-php"
	rtfTextMime  mimeType = "text/rtf"
	jsAppMime    mimeType = "application/javascript"
	jsTextMime   mimeType = "text/javascript"
	jsMime       mimeType = "application/x-javascript"
	srtMime      mimeType = "application/x-subrip"
	srtXMime     mimeType = "application/x-srt"
	srtTextMime  mimeType = "text/x-srt"
	vttMime      mimeType = "text/vtt"
	luaMime      mimeType = "text/x-lua"
	perlMime     mimeType = "text/x-perl"
	pythonMime   mimeType = "text/x-python"
	pyAppMime    mimeType = "application/x-python"
	pyScriptMime mimeType = "application/x-script.python"
	tclTextMime  mimeType = "text/x-tcl"
	tclMime      mimeType = "application/x-tcl"
)

// skipArchiverMimeTypes is a set of MIME types that should bypass archiver library processing because they are either
// text-based or archives not supported by the library.
var skipArchiverMimeTypes = map[mimeType]struct{}{
	arMime:       {},
	unixArMime:   {},
	debMime:      {},
	rpmMime:      {},
	cpioMime:     {},
	textMime:     {},
	xmlMime:      {},
	jsonMime:     {},
	csvMime:      {},
	tsvMime:      {},
	geoJSONMine:  {},
	ndjsonMime:   {},
	htmlMime:     {},
	phpTextMime:  {},
	rtfTextMime:  {},
	jsAppMime:    {},
	jsTextMime:   {},
	jsMime:       {},
	srtMime:      {},
	srtXMime:     {},
	srtTextMime:  {},
	vttMime:      {},
	luaMime:      {},
	perlMime:     {},
	pythonMime:   {},
	pyAppMime:    {},
	pyScriptMime: {},
	tclTextMime:  {},
	tclMime:      {},
}

// selectHandler dynamically selects and configures a FileHandler based on the provided |mimetype| type and archive flag.
// The fileReader contains information about the MIME type and whether the file is an archive.
// This method uses specialized handlers for specific file types:
// - arHandler is used for Unix archives and Debian packages ('arMime', 'unixArMime', and 'debMime').
// - rpmHandler is used for RPM and CPIO archives ('rpmMime' and 'cpioMime').
// - archiveHandler is used for common archive formats supported by the archiver library (.zip, .tar, .gz, etc.).
// - defaultHandler is used for non-archive files.
// The selected handler is then returned, ready to handle the file according to its specific format and requirements.
func selectHandler(mimeT mimeType, isGenericArchive bool) FileHandler {
	switch mimeT {
	case arMime, unixArMime, debMime:
		return newARHandler()
	case rpmMime, cpioMime:
		return newRPMHandler()
	default:
		if isGenericArchive {
			return newArchiveHandler()
		}
		return newDefaultHandler(defaultHandlerType)
	}
}

// HandleFile orchestrates the complete file handling process for a given file.
// It determines the MIME type of the file, selects the appropriate handler based on this type, and processes the file.
// This function initializes the handling process and delegates to the specific handler to manage file
// extraction or processing. Errors at any stage result in an error return value.
// Successful handling passes the file content through a channel to be chunked and reported.
// The function will close the reader when it has consumed all the data.
//
// If the skipArchives option is set to true and the detected MIME type is a known archive type,
// the function will skip processing the file and return nil.
func HandleFile(
	ctx logContext.Context,
	reader io.Reader,
	chunkSkel *sources.Chunk,
	reporter sources.ChunkReporter,
	options ...func(*fileHandlingConfig),
) error {
	if reader == nil {
		return fmt.Errorf("reader is nil")
	}

	rdr, err := newFileReader(reader)
	if err != nil {
		if errors.Is(err, ErrEmptyReader) {
			ctx.Logger().V(5).Info("empty reader, skipping file")
			return nil
		}
		return fmt.Errorf("error creating custom reader: %w", err)
	}

	mimeT := mimeType(rdr.mime.String())
	config := newFileHandlingConfig(options...)
	if config.skipArchives && rdr.isGenericArchive {
		ctx.Logger().V(5).Info("skipping archive file", "mime", mimeT)
		return nil
	}

	handler := selectHandler(mimeT, rdr.isGenericArchive)
	archiveChan, err := handler.HandleFile(ctx, rdr) // Delegate to the specific handler to process the file.
	if err != nil {
		return fmt.Errorf("error handling file: %w", err)
	}

	return handleChunks(ctx, archiveChan, chunkSkel, reporter)
}

// handleChunks reads data from the handlerChan and uses it to fill chunks according to a predefined skeleton (chunkSkel).
// Each filled chunk is reported using the provided reporter. This function manages the lifecycle of the channel,
// handling the termination condition when the channel closes and ensuring the cancellation of the operation if the context
// is done. It returns true if all chunks are processed successfully, otherwise returns false on errors or cancellation.
func handleChunks(
	ctx logContext.Context,
	handlerChan chan []byte,
	chunkSkel *sources.Chunk,
	reporter sources.ChunkReporter,
) error {
	if handlerChan == nil {
		return fmt.Errorf("handler channel is nil")
	}

	for {
		select {
		case data, open := <-handlerChan:
			if !open {
				ctx.Logger().V(5).Info("handler channel closed, all chunks processed")
				return nil
			}
			chunk := *chunkSkel
			chunk.Data = data
			if err := reporter.ChunkOk(ctx, chunk); err != nil {
				return fmt.Errorf("error reporting chunk: %w", err)
			}
		case <-ctx.Done():
			return ctx.Err()
		}
	}
}<|MERGE_RESOLUTION|>--- conflicted
+++ resolved
@@ -31,22 +31,14 @@
 // random access to the file content.
 type fileReader struct {
 	format           archiver.Format
-<<<<<<< HEAD
 	mime             *mimetype.MIME
 	isGenericArchive bool
 
 	*iobuf.BufferedReaderSeeker
-=======
-	mimeType         mimeType
-	isGenericArchive bool
-
-	*iobuf.BufferedReadSeeker
->>>>>>> f8654820
 }
 
 var ErrEmptyReader = errors.New("reader is empty")
 
-<<<<<<< HEAD
 // mimeTypeReader wraps an io.Reader with MIME type information.
 // This type is used to pass content through the processing pipeline
 // while carrying its detected MIME type, avoiding redundant type detection.
@@ -118,64 +110,21 @@
 	case err == nil:
 		fReader.isGenericArchive = true
 		fReader.format = format
-=======
-// newFileReader creates a fileReader from an io.Reader, optionally using BufferedFileWriter for certain formats.
-func newFileReader(r io.Reader) (fileReader, error) {
-	var reader fileReader
-
-	bufReader := iobuf.NewBufferedReaderSeeker(r)
-
-	mime, err := mimetype.DetectReader(bufReader)
-	if err != nil {
-		return reader, fmt.Errorf("unable to detect MIME type: %w", err)
-	}
-	reader.mimeType = mimeType(mime.String())
-
-	// Reset the reader to the beginning because DetectReader consumes the reader.
-	if _, err := bufReader.Seek(0, io.SeekStart); err != nil {
-		return reader, fmt.Errorf("error resetting reader after MIME detection: %w", err)
-	}
-
-	format, _, err := archiver.Identify("", bufReader)
-	switch {
-	case err == nil:
-		reader.isGenericArchive = true
-		reader.mimeType = mimeType(format.Name())
-		reader.format = format
->>>>>>> f8654820
 
 	case errors.Is(err, archiver.ErrNoMatch):
 		// Not an archive handled by archiver.
 		// Continue with the default reader.
 	default:
-<<<<<<< HEAD
 		return fReader, fmt.Errorf("error identifying archive: %w", err)
-=======
-		return reader, fmt.Errorf("error identifying archive: %w", err)
->>>>>>> f8654820
 	}
 
 	// Reset the reader to the beginning again to allow the handler to read from the start.
 	// This is necessary because Identify consumes the reader.
-<<<<<<< HEAD
 	if _, err := fReader.Seek(0, io.SeekStart); err != nil {
 		return fReader, fmt.Errorf("error resetting reader after archive identification: %w", err)
 	}
 
 	return fReader, nil
-=======
-	if _, err := bufReader.Seek(0, io.SeekStart); err != nil {
-		return reader, fmt.Errorf("error resetting reader after archive identification: %w", err)
-	}
-
-	// Disable buffering after initial reads.
-	// This optimization ensures we don't continue writing to the buffer after the initial reads.
-	bufReader.DisableBuffering()
-
-	reader.BufferedReadSeeker = bufReader
-
-	return reader, nil
->>>>>>> f8654820
 }
 
 // FileHandler represents a handler for files.
