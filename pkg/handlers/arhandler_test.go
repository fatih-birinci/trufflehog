--- conflicted
+++ resolved
@@ -18,17 +18,8 @@
 	ctx, cancel := context.WithTimeout(context.Background(), 3*time.Second)
 	defer cancel()
 
-<<<<<<< HEAD
-	newReader, err := diskbufferreader.New(file)
-	assert.NoError(t, err)
-	defer newReader.Close()
-
-	handler := newARHandler()
-	archiveChan, err := handler.HandleFile(logContext.AddLogger(ctx), newReader)
-=======
 	handler := newARHandler()
 	archiveChan, err := handler.HandleFile(context.AddLogger(ctx), file)
->>>>>>> 22ee09bd
 	assert.NoError(t, err)
 
 	wantChunkCount := 102
