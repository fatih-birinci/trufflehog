--- conflicted
+++ resolved
@@ -14,7 +14,6 @@
 	"github.com/trufflesecurity/trufflehog/v3/pkg/context"
 )
 
-<<<<<<< HEAD
 type bufferPoolMetrics struct{}
 
 func (m *bufferPoolMetrics) recordGrowth(growthAmount int) {
@@ -45,40 +44,25 @@
 	totalBufferLength.Add(float64(bufLen))
 }
 
-=======
->>>>>>> 7b492a69
 type bufPoolOpt func(pool *bufferPool)
 
 type bufferPool struct {
 	bufferSize uint32
 	*sync.Pool
-<<<<<<< HEAD
 
 	metrics *bufferPoolMetrics
 }
 
-const defaultBufferSize = 2 << 12 // 8KB
+const defaultBufferSize = 2 << 10 // 2KB
 func newBufferPool(opts ...bufPoolOpt) *bufferPool {
 	pool := &bufferPool{bufferSize: defaultBufferSize, metrics: new(bufferPoolMetrics)}
-=======
-}
-
-const defaultBufferSize = 2 << 10 // 2KB
-func newBufferPool(opts ...bufPoolOpt) *bufferPool {
-	pool := &bufferPool{bufferSize: defaultBufferSize}
->>>>>>> 7b492a69
 
 	for _, opt := range opts {
 		opt(pool)
 	}
 	pool.Pool = &sync.Pool{
 		New: func() any {
-<<<<<<< HEAD
 			buf := &buffer{Buffer: bytes.NewBuffer(make([]byte, 0, pool.bufferSize))}
-=======
-			buf := new(bytes.Buffer)
-			buf.Grow(int(pool.bufferSize))
->>>>>>> 7b492a69
 			return buf
 		},
 	}
@@ -92,7 +76,6 @@
 
 func init() { sharedBufferPool = newBufferPool() }
 
-<<<<<<< HEAD
 type buffer struct {
 	*bytes.Buffer
 	checkedOut time.Time
@@ -106,19 +89,10 @@
 	}
 	buf.checkedOut = time.Now()
 	bp.metrics.recordBufferRetrival()
-=======
-func (bp *bufferPool) get(ctx context.Context) *bytes.Buffer {
-	buf, ok := bp.Pool.Get().(*bytes.Buffer)
-	if !ok {
-		ctx.Logger().Error(fmt.Errorf("buffer pool returned unexpected type"), "using new buffer")
-		buf = bytes.NewBuffer(make([]byte, 0, bp.bufferSize))
-	}
->>>>>>> 7b492a69
 
 	return buf
 }
 
-<<<<<<< HEAD
 func (bp *bufferPool) growBufferWithSize(buf *buffer, size int) {
 	// Grow the buffer to accommodate the new data.
 	bp.metrics.recordGrowth(size)
@@ -129,21 +103,11 @@
 	bp.metrics.recordBufferReturn(int64(buf.Cap()), int64(buf.Len()))
 	bp.metrics.recordCheckoutDuration(time.Since(buf.checkedOut))
 
-	// If the buffer is more than twice the default size, replace it with a new, smaller one.
-	// This prevents us from returning very large buffers to the pool.
-	const maxAllowedCapacity = 2 * defaultBufferSize
-	if buf.Cap() > maxAllowedCapacity {
-		// Replace the buffer with a new, smaller one. No need to copy data since we're resetting it.
-		bp.metrics.recordShrink(buf.Cap() - defaultBufferSize)
-		buf.Buffer = bytes.NewBuffer(make([]byte, 0, defaultBufferSize))
-=======
-func (bp *bufferPool) put(buf *bytes.Buffer) {
 	// If the buffer is more than twice the default size, release it for garbage collection.
 	// This prevents us from returning very large buffers to the pool.
 	const maxAllowedCapacity = 2 * defaultBufferSize
 	if buf.Cap() > maxAllowedCapacity {
 		buf = nil // Release the large buffer for garbage collection.
->>>>>>> 7b492a69
 	} else {
 		// Reset the buffer to clear any existing data.
 		buf.Reset()
@@ -171,11 +135,7 @@
 	state state // Current state of the writer. (writeOnly or readOnly)
 
 	bufPool  *bufferPool    // Pool for storing buffers for reuse.
-<<<<<<< HEAD
 	buf      *buffer        // Buffer for storing data under the threshold in memory.
-=======
-	buf      *bytes.Buffer  // Buffer for storing data under the threshold in memory.
->>>>>>> 7b492a69
 	filename string         // Name of the temporary file.
 	file     io.WriteCloser // File for storing data over the threshold.
 }
@@ -226,11 +186,7 @@
 	}
 
 	// Append buffer data, if any, to the end of the file contents.
-<<<<<<< HEAD
-	if _, err := buf.WriteTo(w.buf); err != nil {
-=======
 	if _, err := w.buf.WriteTo(&buf); err != nil {
->>>>>>> 7b492a69
 		return "", err
 	}
 
@@ -280,11 +236,8 @@
 				"available_space", availableSpace,
 				"grow_size", growSize,
 			)
-<<<<<<< HEAD
 			// We are manually growing the buffer so we can track the growth via metrics.
 			w.bufPool.growBufferWithSize(w.buf, growSize)
-=======
->>>>>>> 7b492a69
 		}
 
 		return w.buf.Write(data)
@@ -308,10 +261,6 @@
 			if _, err := w.buf.WriteTo(w.file); err != nil {
 				return 0, err
 			}
-<<<<<<< HEAD
-			// Reset the buffer to clear any existing data and return it to the pool.
-=======
->>>>>>> 7b492a69
 			w.bufPool.put(w.buf)
 		}
 	}
