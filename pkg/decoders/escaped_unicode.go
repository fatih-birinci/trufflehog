package decoders

import (
	"bytes"
	"regexp"
	"strconv"
	"unicode/utf8"

	"github.com/trufflesecurity/trufflehog/v3/pkg/pb/detectorspb"
	"github.com/trufflesecurity/trufflehog/v3/pkg/sources"
)

type EscapedUnicode struct{}

var _ Decoder = (*EscapedUnicode)(nil)

// It might be advantageous to limit these to a subset of acceptable characters, similar to base64.
// https://dencode.com/en/string/unicode-escape
var (
	// Standard Unicode notation.
	//https://unicode.org/standard/principles.html
	codePointPat = regexp.MustCompile(`\bU\+([a-fA-F0-9]{4}).?`)

	// Common escape sequence used in programming languages.
	escapePat = regexp.MustCompile(`(?i:\\{1,2}u)([a-fA-F0-9]{4})`)
)

func (d *EscapedUnicode) FromChunk(chunk *sources.Chunk) *DecodableChunk {
	if chunk == nil || len(chunk.Data) == 0 {
		return nil
	}

	var (
		// Necessary to avoid data races.
		chunkData = bytes.Clone(chunk.Data)
		matched   = false
	)
	if codePointPat.Match(chunkData) {
		matched = true
		chunkData = decodeCodePoint(chunkData)
	}
	if escapePat.Match(chunkData) {
		matched = true
		chunkData = decodeEscaped(chunkData)
	}

	if matched {
<<<<<<< HEAD
		return &DecodableChunk{
			DecoderType: detectorspb.DecoderType_ESCAPED_UNICODE,
			Chunk: &sources.Chunk{
				Data:           chunkData,
				SourceName:     chunk.SourceName,
				SourceID:       chunk.SourceID,
				JobID:          chunk.JobID,
				SecretID:       chunk.SecretID,
				SourceMetadata: chunk.SourceMetadata,
				SourceType:     chunk.SourceType,
				Verify:         chunk.Verify,
			},
=======
		decodableChunk := &DecodableChunk{
			DecoderType: d.Type(),
			Chunk:       chunk,
>>>>>>> 0ba37dbb
		}
	} else {
		return nil
	}
}

// Unicode characters are encoded as 1 to 4 bytes per rune.
const maxBytesPerRune = 4
const spaceChar = byte(' ')

func decodeCodePoint(input []byte) []byte {
	// Find all Unicode escape sequences in the input byte slice
	indices := codePointPat.FindAllSubmatchIndex(input, -1)

	// Iterate over found indices in reverse order to avoid modifying the slice length
	utf8Bytes := make([]byte, maxBytesPerRune)
	for i := len(indices) - 1; i >= 0; i-- {
		matches := indices[i]

		startIndex := matches[0]
		endIndex := matches[1]
		hexStartIndex := matches[2]
		hexEndIndex := matches[3]

		// If the input is like `U+1234 U+5678` we should replace `U+1234 `.
		// Otherwise, we should only replace `U+1234`.
		if endIndex != hexEndIndex && input[endIndex-1] != spaceChar {
			endIndex = endIndex - 1
		}

		// Extract the hexadecimal value from the escape sequence
		hexValue := string(input[hexStartIndex:hexEndIndex])

		// Parse the hexadecimal value to an integer
		unicodeInt, err := strconv.ParseInt(hexValue, 16, 32)
		if err != nil {
			// If there's an error, continue to the next escape sequence
			continue
		}

		// Convert the Unicode code point to a UTF-8 representation
		utf8Len := utf8.EncodeRune(utf8Bytes, rune(unicodeInt))

		// Replace the escape sequence with the UTF-8 representation
		input = append(input[:startIndex], append(utf8Bytes[:utf8Len], input[endIndex:]...)...)
	}

	return input
}

func (d *EscapedUnicode) Type() detectorspb.DecoderType {
	return detectorspb.DecoderType_ESCAPED_UNICODE
}

func decodeEscaped(input []byte) []byte {
	// Find all Unicode escape sequences in the input byte slice
	indices := escapePat.FindAllSubmatchIndex(input, -1)

	// Iterate over found indices in reverse order to avoid modifying the slice length
	utf8Bytes := make([]byte, maxBytesPerRune)
	for i := len(indices) - 1; i >= 0; i-- {
		matches := indices[i]
		startIndex := matches[0]
		hexStartIndex := matches[2]
		endIndex := matches[3]

		// Extract the hexadecimal value from the escape sequence
		hexValue := string(input[hexStartIndex:endIndex])

		// Parse the hexadecimal value to an integer
		unicodeInt, err := strconv.ParseInt(hexValue, 16, 32)
		if err != nil {
			// If there's an error, continue to the next escape sequence
			continue
		}

		// Convert the Unicode code point to a UTF-8 representation
		utf8Len := utf8.EncodeRune(utf8Bytes, rune(unicodeInt))

		// Replace the escape sequence with the UTF-8 representation
		input = append(input[:startIndex], append(utf8Bytes[:utf8Len], input[endIndex:]...)...)
	}

	return input
}<|MERGE_RESOLUTION|>--- conflicted
+++ resolved
@@ -45,7 +45,6 @@
 	}
 
 	if matched {
-<<<<<<< HEAD
 		return &DecodableChunk{
 			DecoderType: detectorspb.DecoderType_ESCAPED_UNICODE,
 			Chunk: &sources.Chunk{
@@ -58,11 +57,6 @@
 				SourceType:     chunk.SourceType,
 				Verify:         chunk.Verify,
 			},
-=======
-		decodableChunk := &DecodableChunk{
-			DecoderType: d.Type(),
-			Chunk:       chunk,
->>>>>>> 0ba37dbb
 		}
 	} else {
 		return nil
