--- conflicted
+++ resolved
@@ -128,7 +128,6 @@
 	return
 }
 
-<<<<<<< HEAD
 // isValidGCPServiceAccountKey checks if the provided GCP service account key is valid. It verifies this by
 // comparing the public key extracted from the certificate retrieved from the `ClientX509CertURL`
 // with the public key derived from the `PrivateKey` field of the `gcpKey` struct. If the public keys
@@ -236,12 +235,12 @@
 	}
 
 	return rsaPrivateKey, true
-=======
+}
+
+func (s Scanner) Type() detectorspb.DetectorType {
+	return detectorspb.DetectorType_GCP
+}
+
 func (s Scanner) IsFalsePositive(_ detectors.Result) bool {
 	return false
->>>>>>> 1441289d
-}
-
-func (s Scanner) Type() detectorspb.DetectorType {
-	return detectorspb.DetectorType_GCP
 }