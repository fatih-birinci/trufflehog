package websitepulse

import (
	"context"
	"fmt"
<<<<<<< HEAD
	"io/ioutil"
=======
	"io"
>>>>>>> 37c4eea6
	"net/http"
	"regexp"
	"strings"

	"github.com/trufflesecurity/trufflehog/v3/pkg/common"
	"github.com/trufflesecurity/trufflehog/v3/pkg/detectors"
	"github.com/trufflesecurity/trufflehog/v3/pkg/pb/detectorspb"
)

type Scanner struct{}

// Ensure the Scanner satisfies the interface at compile time
var _ detectors.Detector = (*Scanner)(nil)

var (
	client = common.SaneHttpClient()

	// Make sure that your group is surrounded in boundry characters such as below to reduce false positives
	keyPat = regexp.MustCompile(detectors.PrefixRegex([]string{"websitepulse"}) + `\b([0-9a-f]{32})\b`)
	idPat  = regexp.MustCompile(detectors.PrefixRegex([]string{"websitepulse"}) + `\b([0-9a-zA-Z._]{4,22})\b`)
)

// Keywords are used for efficiently pre-filtering chunks.
// Use identifiers in the secret preferably, or the provider name.
func (s Scanner) Keywords() []string {
	return []string{"websitepulse"}
}

// FromData will find and optionally verify Websitepulse secrets in a given set of bytes.
func (s Scanner) FromData(ctx context.Context, verify bool, data []byte) (results []detectors.Result, err error) {
	dataStr := string(data)

	matches := keyPat.FindAllStringSubmatch(dataStr, -1)
	idmatches := idPat.FindAllStringSubmatch(dataStr, -1)

	for _, match := range matches {
		if len(match) != 2 {
			continue
		}
		resMatch := strings.TrimSpace(match[1])

		for _, idmatch := range idmatches {
			if len(idmatch) != 2 {
				continue
			}
			resIdMatch := strings.TrimSpace(idmatch[1])
			s1 := detectors.Result{
				DetectorType: detectorspb.DetectorType_Websitepulse,
				Raw:          []byte(resMatch),
			}
			if verify {
				req, err := http.NewRequestWithContext(ctx, "GET", fmt.Sprintf("https://api.websitepulse.com/textserver.php?method=GetContacts&username=%s&key=%s", resIdMatch, resMatch), nil)
				if err != nil {
					continue
				}
				res, err := client.Do(req)
				if err == nil {
					bodyBytes, err := io.ReadAll(res.Body)
					if err != nil {
						continue
					}
					body := string(bodyBytes)

					if strings.Contains(body, "Active") {
						s1.Verified = true
					} else {
						if detectors.IsKnownFalsePositive(resMatch, detectors.DefaultFalsePositives, true) {
							continue
						}
					}
				}
			}

			results = append(results, s1)
		}

	}

	return detectors.CleanResults(results), nil
}<|MERGE_RESOLUTION|>--- conflicted
+++ resolved
@@ -3,11 +3,7 @@
 import (
 	"context"
 	"fmt"
-<<<<<<< HEAD
-	"io/ioutil"
-=======
 	"io"
->>>>>>> 37c4eea6
 	"net/http"
 	"regexp"
 	"strings"
