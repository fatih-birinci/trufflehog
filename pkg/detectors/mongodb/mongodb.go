package mongodb

import (
	"context"
<<<<<<< HEAD
=======
	"go.mongodb.org/mongo-driver/x/mongo/driver/auth"
	"go.mongodb.org/mongo-driver/x/mongo/driver/topology"
	"regexp"
>>>>>>> 160fd830
	"strings"
	"time"

	regexp "github.com/wasilibs/go-re2"

	"go.mongodb.org/mongo-driver/mongo"
	"go.mongodb.org/mongo-driver/mongo/options"
	"go.mongodb.org/mongo-driver/mongo/readpref"

	"github.com/trufflesecurity/trufflehog/v3/pkg/detectors"
	"github.com/trufflesecurity/trufflehog/v3/pkg/pb/detectorspb"
)

type Scanner struct {
	timeout time.Duration // Zero value means "default timeout"
}

// Ensure the Scanner satisfies the interface at compile time.
var _ detectors.Detector = (*Scanner)(nil)

var (
	defaultTimeout = 2 * time.Second
	// Make sure that your group is surrounded in boundary characters such as below to reduce false positives.
	keyPat = regexp.MustCompile(`\b(mongodb(\+srv)?://[\S]{3,50}:([\S]{3,88})@[-.%\w\/:]+)\b`)
	// TODO: Add support for sharded cluster, replica set and Atlas Deployment.
)

// Keywords are used for efficiently pre-filtering chunks.
// Use identifiers in the secret preferably, or the provider name.
func (s Scanner) Keywords() []string {
	return []string{"mongodb"}
}

// FromData will find and optionally verify MongoDB secrets in a given set of bytes.
func (s Scanner) FromData(ctx context.Context, verify bool, data []byte) (results []detectors.Result, err error) {
	dataStr := string(data)

	matches := keyPat.FindAllStringSubmatch(dataStr, -1)

	for _, match := range matches {
		resMatch := strings.TrimSpace(match[1])

		s1 := detectors.Result{
			DetectorType: detectorspb.DetectorType_MongoDB,
			Raw:          []byte(resMatch),
		}

		if verify {
			timeout := s.timeout
			if timeout == 0 {
				timeout = defaultTimeout
			}
			err := verifyUri(resMatch, timeout)
			s1.Verified = err == nil
			if !isErrDeterminate(err) {
				s1.VerificationError = err
			}
		}
		results = append(results, s1)
	}

	return results, nil
}

func isErrDeterminate(err error) bool {
	switch e := err.(type) {
	case topology.ConnectionError:
		switch e.Unwrap().(type) {
		case *auth.Error:
			return true
		default:
			return false
		}
	default:
		return false
	}
}

func verifyUri(uri string, timeout time.Duration) error {
	ctx, cancel := context.WithTimeout(context.Background(), timeout)
	defer cancel()
	client, err := mongo.Connect(ctx, options.Client().ApplyURI(uri))
	if err != nil {
		return err
	}
	defer func() {
		_ = client.Disconnect(ctx)
	}()
	return client.Ping(ctx, readpref.Primary())
}

func (s Scanner) Type() detectorspb.DetectorType {
	return detectorspb.DetectorType_MongoDB
}<|MERGE_RESOLUTION|>--- conflicted
+++ resolved
@@ -2,12 +2,8 @@
 
 import (
 	"context"
-<<<<<<< HEAD
-=======
 	"go.mongodb.org/mongo-driver/x/mongo/driver/auth"
 	"go.mongodb.org/mongo-driver/x/mongo/driver/topology"
-	"regexp"
->>>>>>> 160fd830
 	"strings"
 	"time"
 
